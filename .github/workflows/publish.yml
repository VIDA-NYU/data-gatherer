--- conflicted
+++ resolved
@@ -31,8 +31,4 @@
           python -m twine check dist/*
           ls -la dist/
       - name: Publish package distributions to PyPI
-<<<<<<< HEAD
-        uses: pypa/gh-action-pypi-publish@v1.12.2
-=======
-        uses: pypa/gh-action-pypi-publish@v1.13.0
->>>>>>> 4efea105
+        uses: pypa/gh-action-pypi-publish@v1.13.0