--- conflicted
+++ resolved
@@ -828,14 +828,6 @@
         key = (split_source_url[-1] if len(split_source_url[-1]) > 0 else split_source_url[-2]).lower()
         
         self.logger.info(f"Fetching data for {key}")
-<<<<<<< HEAD
-        self.logger.debug(f"Data file: {self.dataframe.columns}")
-        self.logger.debug(f"Data file: {self.dataframe[self.dataframe['publication'] == key]}")
-        self.logger.info(f"Fetching data from {self.raw_HTML_data_filepath}")
-        for i, row in self.dataframe[self.dataframe['publication'] == key].iterrows():
-            self.raw_data_format = row['format']
-            return row['raw_cont']
-=======
         
         # Use the backup store directly
         data = self.backup_store.get_publication_data(key)
@@ -846,7 +838,6 @@
         
         self.logger.warning(f"No data found for key: {key}")
         return None
->>>>>>> 6de021d8
 
     
 
