from abc import ABC, abstractmethod
import re
import logging
import numpy as np
from selenium.webdriver.common.by import By
import os
import time
import requests
from lxml import etree as ET
from data_gatherer.selenium_setup import create_driver
from bs4 import BeautifulSoup
from urllib.parse import urlparse
import pandas as pd
from data_gatherer.retriever.xml_retriever import xmlRetriever
from data_gatherer.retriever.html_retriever import htmlRetriever
import tempfile


# Singleton backup data store for all fetchers
class BackupDataStore:
    """
    Lightweight singleton that provides backup data access for all fetchers.
    This acts as a supplementary layer, not a replacement for live fetching.
    """
    _instance = None
    _dataframe = None
    _filepath = None
    _timestamp = None
    _ttl = 1800  # 30 minutes
    
    def __new__(cls, filepath=None, logger=None):
        if cls._instance is None:
            cls._instance = super().__new__(cls)
        return cls._instance
    
    def __init__(self, filepath=None, logger=None):
        self.logger = logger or logging.getLogger(__name__)
        if filepath and (self._filepath != filepath or not self._is_valid()):
            self._load_dataframe(filepath)
            self.logger.info(f"BackupDataStore loaded from {filepath}, entries: {len(self._dataframe) if self._dataframe is not None else 0}")
    
    def _load_dataframe(self, filepath):
        """Load DataFrame from file with error handling."""
        try:
            self._dataframe = pd.read_parquet(filepath)
            self._filepath = filepath
            self._timestamp = time.time()
            return True
        except Exception:
            self._dataframe = None
            self._filepath = None
            self._timestamp = None
            return False
    
    def _is_valid(self):
        """Check if cached data is still valid."""
        return (self._dataframe is not None and 
                self._timestamp is not None and
                (time.time() - self._timestamp) < self._ttl)
    
    def has_publication(self, identifier):
        """Check if publication exists in backup store."""
        if not self._is_valid() or self._dataframe is None:
            return False
        return identifier.lower() in self._dataframe['publication'].str.lower().values
    
    def get_publication_data(self, identifier):
        """Retrieve publication data if available."""
        if not self.has_publication(identifier):
            return None
        row = self._dataframe[self._dataframe['publication'].str.lower() == identifier.lower()]
        if len(row) > 0:
            return {
                'content': row.iloc[0]['raw_cont'],
                'format': row.iloc[0]['format'].upper()  # Ensure format is uppercase (HTML/XML)
            }
        return None
    
    def get_stats(self):
        """Get backup store statistics."""
        return {
            'valid': self._is_valid(),
            'filepath': self._filepath,
            'size': len(self._dataframe) if self._dataframe is not None else 0,
            'age_seconds': time.time() - self._timestamp if self._timestamp else None
        }

# Abstract base class for fetching data
class DataFetcher(ABC):
    def __init__(self, logger, src='WebScraper', driver_path=None, browser='firefox', headless=True, 
                 backup_data_file='scripts/exp_input/Local_fetched_data_SAGE.parquet'):
        self.logger = logger
        self.logger.debug(f"DataFetcher ({src}) initialized.")
        self.driver_path = driver_path
        self.browser = browser
        self.headless = headless
        self.src = src
        
        # Initialize backup data store (lightweight, shared across all instances)
        self.backup_store = None
        if backup_data_file and os.path.exists(backup_data_file):
            self.backup_store = BackupDataStore(filepath=backup_data_file, logger=self.logger)
            stats = self.backup_store.get_stats()
            self.logger.info(f"Backup data store initialized: {stats['size']} publications, valid: {stats['valid']}")
        else:
            self.logger.info(f"No backup data available at {backup_data_file}")
    
    def try_backup_fetch(self, identifier):
        """
        Try to fetch data from backup store as fallback.
        
        :param identifier: Publication identifier (PMC ID, DOI, etc.)
        :return: Raw data if found, None otherwise
        """
        if not self.backup_store:
            return None
            
        data = self.backup_store.get_publication_data(identifier)
        if data:
            self.logger.info(f"Found {identifier} in backup data store (format: {data['format']})")
            # Set the raw_data_format based on backup data
            self.raw_data_format = data['format']
            
            # For XML data, parse it into lxml Element tree to match live fetching behavior
            if data['format'].upper() == 'XML':
                try:
                    xml_content = data['content']
                    if isinstance(xml_content, str):
                        if xml_content.startswith('<?xml'):
                            xml_content = xml_content.encode('utf-8') # Ensure bytes for parsing
                    root = ET.fromstring(xml_content)
                    self.logger.debug(f"Parsed backup XML data into Element tree for {identifier}")
                    return root
                except Exception as e:
                    self.logger.warning(f"Failed to parse backup XML for {identifier}: {e}")
                    return data['content']
            else:
                return data['content']
        return None

    def remove_cookie_patterns(self, html: str):
        pattern = r'<img\s+alt=""\s+src="https://www\.ncbi\.nlm\.nih\.gov/stat\?.*?"\s*>'

        if re.search(pattern, html):
            self.logger.info("Removing cookie pattern 1 from HTML")
            html = re.sub(pattern, 'img_alt_subst', html)
        else:
            self.logger.info("No cookie pattern 1 found in HTML")
        return html

    @abstractmethod
    def fetch_data(self, url, retries=3, delay=2):
        """
        Abstract method to fetch data from a given URL.

        :param url: The URL to fetch data from.

        :param retries: Number of retries in case of failure.

        :param delay: Delay time between retries.

        :return: The raw content of the page.
        """
        pass

    def url_to_publisher_domain(self, url):
        """
        Extracts the publisher domain from a given URL.
        """
        self.logger.debug(f"URL: {url}")
        if re.match(r'^https?://www\.ncbi\.nlm\.nih\.gov/pmc', url) or re.match(r'^https?://pmc\.ncbi\.nlm\.nih\.gov/', url):
            return 'PMC'
        if re.match(r'^https?://pubmed\.ncbi\.nlm\.nih\.gov/[\d]+', url):
            self.logger.info("Publisher: pubmed")
            return 'pubmed'
        match = re.match(r'^https?://(?:\w+\.)?([\w\d\-]+)\.\w+', url)
        if match:
            domain = match.group(1)
            self.logger.info(f"Publisher: {domain}")
            return domain
        else:
            return self.url_to_publisher_root(url)

    def url_to_publisher_root(self, url):
        """
        Extracts the root domain from a given URL.
        """
        self.logger.debug(f"Function call url_to_publisher_root: {url}")
        match = re.match(r'https?://([\w\.]+)/', url, re.IGNORECASE)
        if match:
            root = match.group(1)
            self.logger.info(f"Root: {root}")
            return root
        else:
            self.logger.warning("No valid root extracted from URL. This may cause issues with data gathering.")
            return 'Unknown Publisher'

    def url_to_pmcid(self, url):
        """
        Extracts the PMC ID from a given URL.

        :param url: The URL to extract the PMC ID from.

        :return: The extracted PMC ID or None if not found.
        """
        match = re.search(r'PMC(\d+)', url)
        if match:
            pmcid = f"PMC{match.group(1)}"
            self.logger.info(f"Extracted PMC ID: {pmcid}")
            return pmcid
        else:
            self.logger.warning(f"No PMC ID found in URL: {url}")
            return None

    def url_to_doi(self, url : str, candidate_pmcid=None):
        # Extract DOI from the URL
        url = url.lower()

        # url_doi mappings for different publishers
        url = re.sub(r'www=\.nature\.com/articles', '10.1038', url, re.IGNORECASE) # nature

        match = re.search(r'(10\.\d{4,9}/[-._;()/:A-Z0-9]+)', url, re.IGNORECASE)

        if match:
            doi = match.group(1)
            self.logger.info(f"DOI: {doi}")
            return doi

        elif candidate_pmcid is not None:
            return self.PMCID_to_doi(candidate_pmcid)

        else:
            return None

    def PMCID_to_doi(self, pmid):
        base_url = "https://pmc.ncbi.nlm.nih.gov/tools/idconv/api/v1/articles/?ids=__ID__&format=json"

        url_request = base_url.replace('__ID__', pmid)
        response = requests.get(url_request, headers={"User-Agent": "Mozilla/5.0"})

        if response.status_code == 200:
            data = response.json()
            records = data.get("records")
            id = records[0] if records else None
            if 'doi' in id:
                doi = id['doi']
                return doi
        else:
            self.logger.info(f"Failed to fetch DOI for PMCID {pmid}. Status code: {response.status_code}")
            return None

    def url_to_filename(self, url):
        parsed_url = urlparse(url)
        return os.path.basename(parsed_url.path)

    def pmid_to_url(self, pubmed_id):
        return f"https://pubmed.ncbi.nlm.nih.gov/{pubmed_id}/"

    def PMCID_to_url(self, PMCID):
        return f"https://www.ncbi.nlm.nih.gov/pmc/articles/{PMCID}"

    def update_DataFetcher_settings(self, url, entire_doc_model, logger, HTML_fallback=False, driver_path=None,
                                    browser='firefox', headless=True, local_fetch_file=None):
        """
        Creates appropriate data fetcher with BackupDataStore integration. 
        All fetchers now automatically check backup data first, then fall back to live fetching.

        :param url: The URL to fetch data from.
        :param entire_doc_model: Flag to indicate if the entire document model is being used.
        :param logger: The logger instance for logging messages.
        :return: An instance of the appropriate data fetcher with backup capability.
        """
        self.logger.debug(f"update_DataFetcher_settings for URL: {url}")

        # Determine backup data file
        backup_file = local_fetch_file or 'scripts/exp_input/Local_fetched_data_SAGE.parquet'

        if self.backup_store is None or self.backup_store._filepath != backup_file:
            self.backup_store = BackupDataStore(filepath=backup_file, logger=self.logger)
            stats = self.backup_store.get_stats()
            self.logger.info(f"Backup data store re-initialized: {stats['size']} publications, valid: {stats['valid']}")
        
        # Check if it's a PDF first
        if self.url_is_pdf(url):
            self.logger.info(f"URL {url} is a PDF. Using PdfFetcher.")
            if isinstance(self, PdfFetcher):
                self.logger.info(f"Reusing existing PdfFetcher instance.")
                return self
            return PdfFetcher(logger, driver_path=driver_path, browser=browser, headless=headless)

        # Detect API type for optimal fetcher selection
        API = None
        if not HTML_fallback:
            API = self.url_to_api_root(url)
        self.logger.info(f"API detected: {API}")

        # Choose fetcher based on content type and availability, all with backup support
        if API == 'PMC':
            # For PMC content, use EntrezFetcher (XML) with backup fallback
            if isinstance(self, EntrezFetcher):
                self.logger.info(f"Reusing existing EntrezFetcher instance with backup support.")
                return self
            self.logger.info(f"Creating EntrezFetcher with backup support")
            return EntrezFetcher(requests, logger)

        # For HTTP GET requests (simpler, faster for static content)
        if type(HTML_fallback) == str and HTML_fallback == 'HTTPGetRequest':
            self.logger.info(f"Using HttpGetRequest with backup support for URL: {url}")
            if isinstance(self, HttpGetRequest):
                self.logger.info(f"Reusing existing HttpGetRequest instance.")
                return self
            return HttpGetRequest(logger)
        
        # Default case: check if we need complex JS rendering or simple HTTP
        if not HTML_fallback:
            # Start with simple HTTP GET (faster, backup-first)
            self.logger.info(f"Using HttpGetRequest (backup-first) for URL: {url}")
            return HttpGetRequest(logger)

        # For complex dynamic content, use WebScraper with backup support
        # Reuse existing driver if available
        if isinstance(self, WebScraper) and hasattr(self, 'scraper_tool') and self.scraper_tool is not None:
            self.logger.info(f"Reusing existing WebScraper driver with backup support")
            return self

        self.logger.info(f"Creating new WebScraper with backup support: {browser}, headless={headless}")
        driver = create_driver(driver_path, browser, headless, self.logger)
        return WebScraper(driver, logger, driver_path=driver_path, browser=browser, headless=headless)

    def url_in_dataframe(self, url):
        """
        Checks if the given doi / pmcid is present in the backup data store.

        :param url: The URL to check.
        :return: True if the URL is found, False otherwise.
        """
        if not self.backup_store:
            return False
            
        pmcid = re.search(r'PMC\d+', url, re.IGNORECASE)
        if pmcid:
            return self.backup_store.has_publication(pmcid.group(0))
        return False
    
    def url_to_api_root(self, url):

        API_ptrs = {
            r'PMC\d+': 'PMC'
        }

        if not url.startswith('http'):
            for ptr, src in API_ptrs.items():
                match = re.match(ptr, url, re.IGNORECASE)
                if match:
                    self.logger.info(f"URL detected as {src}.")
                    return src

        API_supported_url_patterns = {
            'https://www.ncbi.nlm.nih.gov/pmc/articles/': 'PMC',
            'https://pmc.ncbi.nlm.nih.gov/': 'PMC'
        }

        # Check if the URL corresponds to any API_supported_url_patterns
        for ptr, src in API_supported_url_patterns.items():
            self.logger.debug(f"Checking {src} with pattern {ptr}")
            match = re.match(ptr, url, re.IGNORECASE)
            if match:
                self.logger.debug(f"URL detected as {src}.")
                return src
        self.logger.debug("No API pattern matched.")

    def url_is_pdf(self, url):
        """
        Checks if the given URL points to a PDF file.

        :param url: The URL to check.

        :return: True if the URL points to a PDF file, False otherwise.
        """
        self.logger.debug(f"Checking if URL is a PDF: {url}")
        if url.lower().endswith('.pdf'):
            self.logger.info(f"URL {url} ends with .pdf")
            return True
        elif re.search(r'arxiv\.org/pdf/', url, re.IGNORECASE):
            return True
        return False

    def download_file_from_url(self, url, output_root="scripts/downloads/suppl_files", paper_id=None):
        output_dir = os.path.join(output_root, paper_id)
        os.makedirs(output_dir, exist_ok=True)
        filename = url.split("/")[-1]
        path = os.path.join(output_dir, filename)

        headers = {
            "User-Agent": "Mozilla/5.0",
            # Add cookies or headers if needed
        }

        r = requests.get(url, stream=True, headers=headers)

        if "Preparing to download" in r.text[:100]:  # Detect anti-bot response
            raise ValueError("Page blocked or JS challenge detected.")

        with open(path, "wb") as f:
            for chunk in r.iter_content(chunk_size=8192):
                f.write(chunk)
            self.logger.info(f"Downloaded {filename} to {path}")

        return path

    def remove_cookie_patterns(self, html: str):
        pattern = r'<img\s+alt=""\s+src="https://www\.ncbi\.nlm\.nih\.gov/stat\?.*?"\s*>'

        if re.search(pattern, html):
            self.logger.info("Removing cookie pattern 1 from HTML")
            html = re.sub(pattern, 'img_alt_subst', html)
        else:
            self.logger.info("No cookie pattern 1 found in HTML")
        return html

class HttpGetRequest(DataFetcher):
    "class for fetching data via HTTP GET requests using the requests library."
    def __init__(self, logger):
        super().__init__(logger, src='HttpGetRequest')
        self.session = requests.Session()
        self.logger.debug("HttpGetRequest initialized.")
        self.raw_data_format = 'HTML'

    def fetch_data(self, url, retries=3, delay=0.2):
        """
        Fetches data from the given URL. First tries backup data (fast), then HTTP GET if needed.

        :param url: The URL to fetch data from.
        :param retries: Number of retries in case of failure.
        :param delay: Delay time between retries.
        :return: The raw content of the page.
        """
        # Try backup data FIRST (microsecond lookup)
        pmcid = re.search(r'PMC\d+', url, re.IGNORECASE)
        if pmcid:
            backup_data = self.try_backup_fetch(pmcid.group(0))
            if backup_data:
                self.logger.info(f"Found {pmcid.group(0)} in local backup data (fast path, format: {self.raw_data_format})")
                return backup_data
        
        # Fallback to live HTTP fetch (slow path)
        self.logger.info(f"Local data not found, fetching live from {url}")
        attempt = 0
        while attempt < retries:
            time.sleep(delay/2)
            try:
                self.logger.info(f"HTTP GET attempt {attempt + 1} of {retries}")
                response = self.session.get(url, headers={"User-Agent": "Mozilla/5.0"})
                response.raise_for_status()  # Raise an error for bad responses
                self.raw_data_format = 'HTML' if 'text/html' in response.headers.get('Content-Type', '') else 'Other'
                return response.text
            except requests.RequestException as e:
                self.logger.warning(f"Attempt {attempt + 1} failed: {e}")
                attempt += 1
                time.sleep(delay*2)
        
        self.logger.error(f"Failed to fetch data from {url} after {retries} attempts and no backup data available.")

    
    def html_page_source_download(self, directory, url, fetched_data):
        """
        Downloads the HTML page source as html file in the specified directory.

        :param directory: The directory where the HTML file will be saved.

        """
        if os.path.exists(directory):
            logging.info(f"Dir {directory} exists")
        else:
            os.makedirs(directory, exist_ok=True)

        if hasattr(self, 'extract_publication_title'):
            pub_name = self.extract_publication_title(fetched_data)

        else:
            pub_name = url.split("/")[-1] if url.split("/")[-1] != '' else url.split("/")[-2]
        pub_name = re.sub(r'[\\/:*?"<>|]', '_', pub_name)  # Replace invalid characters in filename
        pub_name = re.sub(r'[\s-]+PMC\s*$', '', pub_name)

        if directory[-1] != '/':
            directory += '/'

        pmcid = self.url_to_pmcid(url)

        fn = directory + f"{pmcid}__{pub_name}.html"
        self.logger.info(f"Downloading HTML page source to {fn}")

        with open(fn, 'w', encoding='utf-8') as f:
            f.write(self.fetch_data(url))
        
    def extract_publication_title(self, html=None):
        """
        Extracts the publication name from the HTML content (not Selenium).
        :param html: The HTML content as a string.
        :return: The publication name as a string.
        """
        self.logger.debug("Extracting publication title from HTML (HttpGetRequest)")
        try:
            if html is None:
                self.logger.warning("No HTML provided to extract_publication_title.")
                return "No title found"

            soup = BeautifulSoup(html, "html.parser")

            # Try <title> tag first
            title_tag = soup.find("title")
            if title_tag and title_tag.text.strip():
                publication_name = title_tag.text.strip()
                self.logger.info(f"Paper name (from <title> tag): {publication_name}")
                return publication_name

            # Fallback: <meta name="citation_title">
            meta_title = soup.find("meta", attrs={"name": "citation_title"})
            if meta_title and meta_title.get("content"):
                publication_name = meta_title["content"].strip()
                self.logger.info(f"Paper name (from meta citation_title): {publication_name}")
                return publication_name

            # Fallback: <h1 class="article-title">
            h1 = soup.find("h1", class_="article-title")
            if h1:
                publication_name = h1.get_text(strip=True)
                self.logger.info(f"Paper name (from h1.article-title): {publication_name}")
                return publication_name

            self.logger.warning("Publication name not found in the HTML.")
            return "No title found"
        except Exception as e:
            self.logger.error(f"Error extracting publication title: {e}")
            return "No title found"
    
    def remove_cookie_patterns(self, html: str):
        pattern = r'<img\s+alt=""\s+src="https://www\.ncbi\.nlm\.nih\.gov/stat\?.*?"\s*>'
        # the patterns that change every time you visit the page and are not relevant to data-gatherer
        # ;cookieSize = 93 & amp;
        # ;jsperf_basePage = 17 & amp;
        # ;ncbi_phid = 993
        # CBBA47A4F74F305BBA400333DB8BA.m_1 & amp;

        if re.search(pattern, html):
            self.logger.info("Removing cookie pattern 1 from HTML")
            html = re.sub(pattern, 'img_alt_subst', html)
        else:
            self.logger.info("No cookie pattern 1 found in HTML")
        return html


# Implementation for fetching data via web scraping
class WebScraper(DataFetcher):
    """
    Class for fetching data from web pages using Selenium.
    """
    def __init__(self, scraper_tool, logger, retrieval_patterns_file=None, driver_path=None, browser='firefox',
                 headless=True):
        super().__init__(logger, src='WebScraper', driver_path=driver_path, browser=browser, headless=headless)
        self.scraper_tool = scraper_tool  # Inject your scraping tool (Selenium)
        self.driver_path = driver_path
        self.browser = browser
        self.headless = headless
        self.logger.debug("WebScraper initialized.")

    def fetch_data(self, url, retries=3, delay=2):
        """
        Fetches data from the given URL. First tries backup data (fast), then live web scraping if needed.

        :param url: The URL to fetch data from.
        :param retries: Number of retries in case of failure.
        :param delay: Delay time between retries.
        :return: The raw HTML content of the page.
        """
        self.raw_data_format = 'HTML'  # Default format for web scraping
        
        # Try backup data FIRST (microsecond lookup)
        pmcid = re.search(r'PMC\d+', url, re.IGNORECASE)
        if pmcid:
            backup_data = self.try_backup_fetch(pmcid.group(0))
            if backup_data:
                self.logger.info(f"Found {pmcid.group(0)} in local backup data (fast path, format: {self.raw_data_format})")
                return backup_data
        
        # Fallback to live web scraping (slow path)
        self.logger.info(f"Local data not found, fetching live from {url}")
        try:
            self.logger.debug(f"Fetching data with function call: self.scraper_tool.get(url)")
            self.scraper_tool.get(url)
            self.logger.debug(f"http get complete, now waiting {delay} seconds for page to load")
            self.simulate_user_scroll(delay)
            self.title = self.extract_publication_title()
            return self.scraper_tool.page_source
        
        except Exception as e:
            self.logger.error(f"Live web scraping failed for {url}: {e}")
            raise e

    def remove_cookie_patterns(self, html: str):
        pattern = r'<img\s+alt=""\s+src="https://www\.ncbi\.nlm\.nih\.gov/stat\?.*?"\s*>'
        # the patterns that change every time you visit the page and are not relevant to data-gatherer
        # ;cookieSize = 93 & amp;
        # ;jsperf_basePage = 17 & amp;
        # ;ncbi_phid = 993
        # CBBA47A4F74F305BBA400333DB8BA.m_1 & amp;

        if re.search(pattern, html):
            self.logger.info("Removing cookie pattern 1 from HTML")
            html = re.sub(pattern, 'img_alt_subst', html)
        else:
            self.logger.info("No cookie pattern 1 found in HTML")
        return html

    def simulate_user_scroll(self, delay=2, scroll_wait=0.5):
        time.sleep(delay)
        last_height = self.scraper_tool.execute_script("return document.body.scrollHeight")
        while True:
            # Scroll down to bottom
            self.scraper_tool.execute_script("window.scrollTo(0, document.body.scrollHeight);")

            # Wait to load page
            time.sleep(scroll_wait + np.random.random())

            # Calculate new height and compare with last height
            new_height = self.scraper_tool.execute_script("return document.body.scrollHeight")
            if new_height == last_height:
                break
            last_height = new_height

    def html_page_source_download(self, directory, pub_link):
        """
        Downloads the HTML page source as html file in the specified directory.

        :param directory: The directory where the HTML file will be saved.

        :param pub_link: The URL of the publication page.

        """
        if os.path.exists(directory):
            logging.info(f"Dir {directory} exists")
        else:
            os.makedirs(directory, exist_ok=True)

        if hasattr(self, 'extract_publication_title'):
            pub_name = self.extract_publication_title()

        else:
            raise Exception("Pubblication name extraction is only supported for WebScraper instances.")
        pub_name = re.sub(r'[\\/:*?"<>|]', '_', pub_name)  # Replace invalid characters in filename
        pub_name = re.sub(r'[\s-]+PMC\s*$', '', pub_name)

        if directory[-1] != '/':
            directory += '/'

        pmcid = self.url_to_pmcid(pub_link)

        fn = directory + f"{pmcid}__{pub_name}.html"
        self.logger.info(f"Downloading HTML page source to {fn}")

        self.logger.debug(f"scraper_tool: {self.scraper_tool}, page_source: {getattr(self.scraper_tool, 'page_source', None)}")

        if hasattr(self, 'scraper_tool') and self.scraper_tool.page_source:
            with open(fn, 'w', encoding='utf-8') as f:
                f.write(self.scraper_tool.page_source)
        else:
            raise RuntimeError(f"Error saving HTML page source to {fn}. scraper_tool or page_source not available.")

    def extract_publication_title(self):
        """
        Extracts the publication name from the WebDriver's current page title or meta tags.
        Should be called after scraper_tool.get(url) to ensure the page is loaded.

        :return: The publication name as a string.
        """
        self.logger.debug("Extracting publication title from page source")
        try:
            # Try Selenium's title property first (most robust)
            page_title = self.scraper_tool.title
            if page_title and page_title.strip():
                publication_name = page_title.strip()
                self.logger.info(f"Paper name (from Selenium .title): {publication_name}")
                return publication_name

            # Fallback: Try to find <title> tag via Selenium
            publication_name_pointer = self.scraper_tool.find_element(By.TAG_NAME, 'title')
            if publication_name_pointer is not None and publication_name_pointer.text:
                publication_name = publication_name_pointer.text.strip()
                self.logger.info(f"Paper name (from <title> tag): {publication_name}")
                return publication_name

            # Fallback: Parse page source for <meta name="citation_title">
            soup = BeautifulSoup(self.scraper_tool.page_source, "html.parser")
            meta_title = soup.find("meta", attrs={"name": "citation_title"})
            if meta_title and meta_title.get("content"):
                publication_name = meta_title["content"].strip()
                self.logger.info(f"Paper name (from meta citation_title): {publication_name}")
                return publication_name

            # Fallback: Try <h1> with class "article-title"
            h1 = soup.find("h1", class_="article-title")
            if h1:
                publication_name = h1.get_text(strip=True)
                self.logger.info(f"Paper name (from h1.article-title): {publication_name}")
                return publication_name

            self.logger.warning("Publication name not found in the page title or meta tags.")
            return "No title found"
        except Exception as e:
            self.logger.error(f"Error extracting publication title: {e}")
            return "No title found"

    def get_PMCID_from_pubmed_html(self, html):
        soup = BeautifulSoup(html, 'html.parser')
        # Extract PMC ID
        pmc_tag = soup.find("a", {"data-ga-action": "PMCID"})
        pmc_id = pmc_tag.text.strip() if pmc_tag else None  # Extract text safely
        self.logger.info(f"PMCID: {pmc_id}")
        return pmc_id

    def get_doi_from_pubmed_html(self, html):
        soup = BeautifulSoup(html, 'html.parser')
        # Extract DOI
        doi_tag = soup.find("a", {"data-ga-action": "DOI"})
        doi = doi_tag.text.strip() if doi_tag else None  # Extract text safely
        self.logger.info(f"DOI: {doi}")
        return doi

    def get_opendata_from_pubmed_id(self, pmid):
        """
        Given a PubMed ID, fetches the corresponding PMC ID and DOI from PubMed.

        :param pmid: The PubMed ID to fetch data for.

        :return: A tuple containing the PMC ID and DOI.

        """
        url = self.pmid_to_url(pmid)
        self.logger.info(f"Reconstructed URL: {url}")

        html = self.fetch_data(url)
        # Parse PMC ID and DOI from the HTML content

        # Extract PMC ID
        pmc_id = self.get_PMCID_from_pubmed_html(html)

        # Extract DOI
        doi = self.get_doi_from_pubmed_html(html)

        return pmc_id, doi

    def convert_url_to_doi(self, url : str):
        # Extract DOI from the URL
        url = url.lower()
        match = re.search(r'(10\.\d{4,9}/[-._;()/:A-Z0-9]+)', url, re.IGNORECASE)
        if match:
            doi = match.group(1)
            self.logger.info(f"DOI: {doi}")
            return doi
        else:
            return None

    def download_file_from_url(self, url, output_root, paper_id):
        """
        Downloads a file from the given URL and saves it to the specified directory.

        :param url: The URL to download the file from.

        :param output_root: The root directory where the file will be saved.

        :param paper_id: The ID of the paper, used to create a subdirectory.

        """

        # Set download dir in profile beforehand when you create the driver
        self.logger.info(f"Using Selenium to fetch download: {url}")

        driver = create_driver(self.driver_path, self.browser,
                               self.headless, self.logger,
                               download_dir=output_root + "/" + paper_id)
        driver.get(url)
        time.sleep(1.5)
        driver.quit()
        time.sleep(0.5)

    def quit(self):
        if self.scraper_tool:
            self.scraper_tool.quit()
            self.logger.info("WebScraper driver quit.")


class DatabaseFetcher(DataFetcher):
    """
    Simplified class for fetching data from a DataFrame. 
    Now just a direct interface to the BackupDataStore.
    """
    def __init__(self, logger, raw_HTML_data_filepath=None):
        # Call parent with backup_data_file parameter
        super().__init__(logger, src='DatabaseFetcher', backup_data_file=raw_HTML_data_filepath)
        
        if not raw_HTML_data_filepath or not os.path.exists(raw_HTML_data_filepath):
            raise ValueError("DatabaseFetcher requires a valid raw_HTML_data_filepath.")
        
        if not self.backup_store:
            raise RuntimeError(f"Failed to initialize backup data store from {raw_HTML_data_filepath}")
        
        stats = self.backup_store.get_stats()
        self.logger.debug(f"DatabaseFetcher initialized with {stats['size']} publications (valid: {stats['valid']}).")

    def fetch_data(self, url_key, retries=3, delay=2, local_fetch_file=None):
        """
        Fetches data from the backup data store.

        :param url_key: The key to identify the data in the database.
        :returns: The raw HTML content of the page.
        """
        split_source_url = url_key.split('/')
        key = (split_source_url[-1] if len(split_source_url[-1]) > 0 else split_source_url[-2]).lower()
        
        self.logger.info(f"Fetching data for {key}")
        
        # Use the backup store directly
        data = self.backup_store.get_publication_data(key)
        if data:
            # Try to determine format - this is a simplification
            self.raw_data_format = 'HTML'  # Default assumption
            return data
        
        self.logger.warning(f"No data found for key: {key}")
        return None

    

# Implementation for fetching data from an API
class EntrezFetcher(DataFetcher):
    """
    Class for fetching data from an API using the requests library for ncbi e-utilities API.
    """
    def __init__(self, api_client, logger):
        """
        Initializes the EntrezFetcher with the specified API client.

        :param api_client: The API client to use (e.g., requests).

        :param logger: The logger instance for logging messages.

        """
        super().__init__(logger, src='EntrezFetcher')
        self.api_client = api_client.Session()
        self.raw_data_format = 'XML'
        self.logger.info(f"Raw_data_format: {self.raw_data_format}")
        # Read the API key at runtime, fallback to empty string if not set
        NCBI_API_KEY = os.environ.get('NCBI_API_KEY', '')
        if not NCBI_API_KEY:
            self.base = 'https://eutils.ncbi.nlm.nih.gov/entrez/eutils/efetch.fcgi?db=pmc&id=__PMCID__&retmode=xml'
            self.logger.warning("NCBI_API_KEY not set. Proceeding without an API key may lead to rate limiting. https://www.ncbi.nlm.nih.gov/books/NBK25497/")
        else:
            self.base = 'https://eutils.ncbi.nlm.nih.gov/entrez/eutils/efetch.fcgi?db=pmc&id=__PMCID__&retmode=xml&api_key=' + NCBI_API_KEY
        self.publisher = 'PMC'
        self.logger.debug("EntrezFetcher initialized.")


    def fetch_data(self, article_id, retries=3, delay=2):
        """
        Fetches data from the API. First tries backup data (fast), then live API call if needed.

        :param article_id: The URL of the article to fetch data for.
        """
        try:
            # Extract the PMC ID from the article URL, ignore case
            PMCID = re.search(r'PMC\d+', article_id, re.IGNORECASE).group(0)
            self.PMCID = PMCID
            
            # Try backup data FIRST (microsecond lookup)
            backup_data = self.try_backup_fetch(PMCID)
            if backup_data:
                self.logger.info(f"Found {PMCID} in local backup data (fast path, format: {self.raw_data_format})")
                return backup_data

            # Fallback to live API call (slow path)
            self.logger.info(f"Local data not found, fetching live from API for {PMCID}")
            return self._fetch_live_api_data(PMCID, retries, delay)

        except Exception as e:
            # Log any exceptions and return None (backup already tried at start)
            self.logger.error(f"Error fetching data for {article_id}: {e}")
            return None

    def _fetch_live_api_data(self, pmcid, retries, delay):
        """Helper method to fetch data from live NCBI API."""
        api_call = re.sub('__PMCID__', pmcid, self.base)
        self.logger.info(f"API request: {api_call}")

        # Retry logic for API calls
        for attempt in range(retries):
            try:
                response = self.api_client.get(api_call)

                # Check if request was successful
                if response.status_code == 200:
                    self.logger.debug(f"Successfully fetched data for {pmcid}")
                    # Parse and return XML response
                    xml_content = response.content
                    root = ET.fromstring(xml_content)
                    return root  # Returning the parsed XML tree

                # Handle common issues
                elif response.status_code == 400:
                    if "API key invalid" in str(response.text):
                        self.logger.error(f"Invalid NCBI API key provided. https://support.nlm.nih.gov/kbArticle/?pn=KA-05317")
<<<<<<< HEAD
                        return None
                    else:
                        self.logger.error(f"400 Bad Request for {PMCID}: {response.text}")
                        time.sleep(delay)
                        #break  # Stop retrying if it's a client-side error (bad request)
=======
                        return None  # Stop retrying for API key errors
                    else:
                        self.logger.error(f"400 Bad Request for {pmcid}: {response.text}")
                        time.sleep(delay)
>>>>>>> 4efea105

                # Log and retry for 5xx server-side errors or 429 (rate limit)
                elif response.status_code in [500, 502, 503, 504, 429]:
                    self.logger.warning(f"Server error {response.status_code} for {pmcid}, retrying in {delay} seconds...")
                    time.sleep(delay)
                else:
                    self.logger.error(f"Failed to fetch data for {pmcid}, Status code: {response.status_code}")
                    return None  # Stop retrying for other client errors

            except requests.exceptions.RequestException as req_err:
                self.logger.error(f"Network error on attempt {attempt + 1} for {pmcid}: {req_err}")
                if attempt < retries - 1:
                    time.sleep(delay)
                
        # If all retries exhausted
        self.logger.error(f"Live API fetch failed for {pmcid} after {retries} attempts")
        return None

    def download_xml(self, directory, api_data, pub_link):
        """
        Downloads the XML data to a specified directory.

        :param directory: The directory where the XML file will be saved.

        :param api_data: The XML data to be saved.
        """

        os.makedirs(directory, exist_ok=True)  # Ensure directory exists
        # Construct the file path
        pmcid = self.url_to_pmcid(pub_link)
        title = self.extract_publication_title(api_data)
        title = re.sub(r'[\\/:*?"<>|]', '_', title)  # Replace invalid characters in filename

        fn = os.path.join(directory, f"{pmcid}__{title}.xml")

        # Check if the file already exists
        if os.path.exists(fn):
            self.logger.info(f"File already exists: {fn}. Skipping download.")
            return
        else:
            self.logger.info(f"Downloading XML data to {fn}")
            os.makedirs(os.path.dirname(fn), exist_ok=True)

        # Write the XML data to the file
        ET.ElementTree(api_data).write(fn, pretty_print=True, xml_declaration=True, encoding="UTF-8")
        self.logger.info(f"Downloaded XML file: {fn}")

    def extract_publication_title(self, xml_data):
        """
        Extracts the publication title from the XML data.
        :param xml_data: The XML data as a string or ElementTree.
        :return: The publication title as a string.
        """
        # Parse if xml_data is a string
        if isinstance(xml_data, str):
            try:
                xml_data = ET.fromstring(xml_data)
            except Exception as e:
                self.logger.warning(f"Could not parse XML: {e}")
                return "No Title Found"
        
        else:
            self.logger.warning(f"xml_data is not a string. Type: {type(xml_data)}")

        # Now xml_data is an Element
        title_element = xml_data.find('.//article-title')
        if title_element is not None and title_element.text:
            return title_element.text.strip()
        else:
            self.logger.warning("No article title found in XML data.")
            return "No Title Found"

class PdfFetcher(DataFetcher):
    """
    Class for fetching PDF files from URLs.
    """
    def __init__(self, logger, driver_path=None, browser='firefox', headless=True):
        super().__init__(logger, src='PdfFetcher', driver_path=driver_path, browser=browser, headless=headless)
        self.logger.debug("PdfFetcher initialized.")

    def fetch_data(self, url, return_temp=True, **kwargs):
        """
        Fetches PDF data from the given URL.

        :param url: The URL to fetch data from.

        :return: The raw content of the PDF file.
        """
        self.raw_data_format = 'PDF'
        self.logger.info(f"Fetching PDF data from {url}")

        if os.path.exists(url):
            self.logger.info(f"URL is a local file path. Reading PDF from {url}")
            return url

        response = requests.get(url)
        if response.status_code == 200:
            if return_temp:
                # Write the PDF content to a temporary file
                with tempfile.NamedTemporaryFile(delete=False, suffix='.pdf') as temp_file:
                    temp_file.write(response.content)
                    self.logger.info(f"PDF data written to temporary file: {temp_file.name}")
                    return temp_file.name
            else:
                return response.content
        else:
            self.logger.error(f"Failed to fetch PDF data from {url}, status code: {response.status_code}")
            return None

    def download_pdf(self, directory, raw_data, src_url):
        """
        Downloads the PDF data to a specified directory.
        """
        fn = os.path.join(directory, f"{self.url_to_filename(src_url)}.pdf")

        self.logger.info(f"Downloading PDF from {src_url}")
        with open(fn, 'wb') as file:
            file.write(raw_data)
            self.logger.info(f"PDF data written to file: {file}")

class DataCompletenessChecker:
    """
    Class to check the completeness of data sections in API responses.
    """
    def __init__(self, logger, publisher='PMC', retrieval_patterns_file='retrieval_patterns.json', raw_data_format='XML'):
        """
        Initializes the DataCompletenessChecker with the specified logger.

        :param logger: The logger instance for logging messages.

        :param publisher: The publisher to check for (default is 'PMC').

        """
        self.logger = logger
        if raw_data_format.upper() == 'XML':
            self.retriever = xmlRetriever(logger, publisher, retrieval_patterns_file)
        elif raw_data_format.upper() == 'HTML':
            self.retriever = htmlRetriever(logger, publisher, retrieval_patterns_file)
        else:
            raise ValueError(f"Unsupported raw data format: {raw_data_format}")
        self.logger.debug("DataCompletenessChecker initialized.")

    def is_xml_data_complete(self, raw_data, url,
                             required_sections=["data_availability_sections", "supplementary_data_sections"]) -> bool:
        """
        Check if required sections are present in the raw_data.
        Return True if all required sections are present.

        :param raw_data: Raw XML data.

        :param url: The URL of the article.

        :param required_sections: List of required sections to check.

        :return: True if all required sections are present, False otherwise.
        """
        self.retriever = xmlRetriever(self.logger)
        return self.retriever.is_xml_data_complete(raw_data, url, required_sections)

    def is_html_data_complete(self, raw_data, url,
                              required_sections=["data_availability_sections", "supplementary_data_sections"]) -> bool:
        """
        Check if required sections are present in the raw_data.
        Return True if all required sections are present.

        :param raw_data: Raw HTML data.

        :param url: The URL of the article.

        :param required_sections: List of required sections to check.

        :return: True if all required sections are present, False otherwise.
        """
        self.retriever = htmlRetriever(self.logger)
        return self.retriever.is_html_data_complete(raw_data, url, required_sections)

    def is_fulltext_complete(self, raw_data, url, raw_data_format,
                            required_sections=["data_availability_sections", "supplementary_data_sections"]) -> bool:
            """
            Check if required sections are present in the raw_data.
            Return True if all required sections are present.
    
            :param raw_data: Raw data (XML or HTML).
    
            :param url: The URL of the article.
    
            :param raw_data_format: Format of the raw data ('XML' or 'HTML').
    
            :param required_sections: List of required sections to check.
    
            :return: True if all required sections are present, False otherwise.
            """
            if raw_data_format.upper() == 'XML':
                return self.is_xml_data_complete(raw_data, url, required_sections)
            elif raw_data_format.upper() == 'HTML':
                return self.is_html_data_complete(raw_data, url, required_sections)
            else:
                self.logger.error(f"Unsupported raw data format: {raw_data_format}")
                return False<|MERGE_RESOLUTION|>--- conflicted
+++ resolved
@@ -908,18 +908,10 @@
                 elif response.status_code == 400:
                     if "API key invalid" in str(response.text):
                         self.logger.error(f"Invalid NCBI API key provided. https://support.nlm.nih.gov/kbArticle/?pn=KA-05317")
-<<<<<<< HEAD
-                        return None
-                    else:
-                        self.logger.error(f"400 Bad Request for {PMCID}: {response.text}")
-                        time.sleep(delay)
-                        #break  # Stop retrying if it's a client-side error (bad request)
-=======
                         return None  # Stop retrying for API key errors
                     else:
                         self.logger.error(f"400 Bad Request for {pmcid}: {response.text}")
                         time.sleep(delay)
->>>>>>> 4efea105
 
                 # Log and retry for 5xx server-side errors or 429 (rate limit)
                 elif response.status_code in [500, 502, 503, 504, 429]:
