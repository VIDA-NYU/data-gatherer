from data_gatherer.parser.base_parser import *
from data_gatherer.retriever.html_retriever import htmlRetriever
from data_gatherer.llm.response_schema import *
import regex as re
import logging
import pandas as pd
from bs4 import BeautifulSoup, Comment, NavigableString, CData
from lxml import html
from data_gatherer.retriever.embeddings_retriever import EmbeddingsRetriever


class MyBeautifulSoup(BeautifulSoup):
    # this function will extract text from the HTML, by also keeping the links where they appear in the HTML
    def _all_strings(self, strip=False, types=(NavigableString, CData)):
        strings = []
        logging.info(f"descendants: {self.descendants}")
        # it should extract text from all elements in the HTML, but keep more than just text only with anchor elements
        for element in self.descendants:
            if element is None:
                continue
            logging.info(f"type of element: {type(element)}")
            if type(element) == 'bs4.element.Tag':
                logging.info(f"Tag attributes: {element.attrs}")
                self.logger.info(f"Tag attributes: {element.attrs}")
            # element is Tag, we want to keep the anchor elements hrefs and the text in every Tag
            if element.name == 'a':  # or do the check of href in element.attrs
                logging.info("anchor element")
                newstring = re.sub(r"\s+", " ", element.getText())
                strings.append(newstring)
                if element.href is not None:
                    strings.append(element.href)
                    logging.info(f"link in 'a': {element.href}")
                    self.logger.info(f"link in 'a': {element.href}")
            else:
                strings.append(re.sub(r"\s+", " ", element.getText()))
        #logging.info(f"strings: {strings}")
        return strings

    def get_text(self, separator="", strip=False,
                 types=(NavigableString, CData)):
        """Get all child strings of this PageElement, concatenated using the
        given separator.

        :param separator: Strings will be concatenated using this separator.

        :param strip: If True, strings will be stripped before being
            concatenated.

        :param types: A tuple of NavigableString subclasses. Any
            strings of a subclass not found in this list will be
            ignored. Although there are exceptions, the default
            behavior in most cases is to consider only NavigableString
            and CData objects. That means no comments, processing
            instructions, etc.

        :return: A string.
        """
        return separator.join([s for s in self._all_strings(
            strip, types=types)])

    getText = get_text
    text = property(get_text)


class HTMLParser(LLMParser):
    """
    Custom HTML parser that has only support for HTML or HTML-like input
    """

    def __init__(self, open_data_repos_ontology, logger, log_file_override=None, full_document_read=True,
                 prompt_dir="data_gatherer/prompts/prompt_templates",
                 llm_name=None, save_dynamic_prompts=False, save_responses_to_cache=False, use_cached_responses=False,
                 use_portkey=True):

        super().__init__(open_data_repos_ontology, logger, log_file_override=log_file_override,
                         full_document_read=full_document_read, prompt_dir=prompt_dir,
                         llm_name=llm_name, save_dynamic_prompts=save_dynamic_prompts,
                         save_responses_to_cache=save_responses_to_cache,
                         use_cached_responses=use_cached_responses, use_portkey=use_portkey
                         )

        self.logger = logger
        self.logger.info("Initializing htmlRetriever")
        self.retriever = htmlRetriever(logger, 'general', retrieval_patterns_file='retrieval_patterns.json',
                                       headers=None)

        self.embeddings_retriever = EmbeddingsRetriever(
            logger=self.logger
        )

    def normalize_HTML(self, html, keep_tags=None):
        """
        Normalize the HTML content by removing unnecessary tags and attributes.

        :param html: The raw HTML content to be normalized.

        :param keep_tags: List of tags to keep in the HTML content. May be useful for some servers that host target info inside specific tags (e.g., <form> or <script>) that are otherwise removed by the scraper.

        :return: The normalized HTML content.

        """
        self.logger.info(f"Length of original HTML: {len(html)}")
        try:
            # Parse the HTML content
            soup = BeautifulSoup(html, "html.parser")

            # 1. Remove script, style, and meta tags
            for tag in ["script", "style", 'img', 'iframe', 'noscript', 'svg', 'button', 'form', 'input']:
                if keep_tags and tag in keep_tags:
                    self.logger.info(f"Keeping tag: {tag}")
                    continue
                for element in soup.find_all(tag):
                    element.decompose()

            remove_meta_tags = True
            if remove_meta_tags:
                for meta in soup.find_all('meta'):
                    meta.decompose()

            # 2. Remove dynamic attributes
            for tag in soup.find_all(True):  # True matches all tags
                # Remove dynamic `id` attributes that match certain patterns (e.g., `tooltip-*`)
                if "id" in tag.attrs and re.match(r"tooltip-\d+", tag.attrs["id"]):
                    del tag.attrs["id"]

                # Remove dynamic `aria-describedby` attributes
                if "aria-describedby" in tag.attrs and re.match(r"tooltip-\d+", tag.attrs["aria-describedby"]):
                    del tag.attrs["aria-describedby"]

                # Remove inline styles
                if "style" in tag.attrs:
                    del tag.attrs["style"]

                # Remove all `data-*` attributes
                tag.attrs = {key: val for key, val in tag.attrs.items() if not key.startswith("data-")}

                # Remove `csrfmiddlewaretoken` inputs
                if tag.name == "input" and tag.get("name") == "csrfmiddlewaretoken":
                    tag.decompose()

            # 3. Remove comments
            for comment in soup.find_all(string=lambda text: isinstance(text, Comment)):
                comment.extract()

            # 4. Normalize whitespace
            normalized_html = re.sub(r"\s+", " ", soup.prettify())

            self.logger.info(f"Length of normalized HTML: {len(normalized_html)}")

            return normalized_html.strip()

        except Exception as e:
            self.logger.error(f"Error normalizing DOM: {e}")
            return ""

    def get_rule_based_matches(self, publisher, html_content):

        html_tree = html.fromstring(html_content)

        if publisher in self.retriever.retrieval_patterns:
            self.retriever.update_class_patterns(publisher)

        rule_based_matches = {}

        # Collect links using CSS selectors
        for css_selector in self.retriever.css_selectors:
            self.logger.debug(f"Parsing page with selector: {css_selector}")
            links = html_tree.cssselect(css_selector)
            self.logger.debug(f"Found Links: {links}")
            for link in links:
                rule_based_matches[link] = self.retriever.css_selectors[css_selector]
        self.logger.info(f"Rule-based matches from css_selectors: {rule_based_matches}")

        # Collect links using XPath
        for xpath in self.retriever.xpaths:
            self.logger.info(f"Checking path: {xpath}")
            try:
                child_element = html_tree.xpath(xpath)
                section_element = child_element.xpath("./ancestor::section")
                a_elements = section_element.xpath('a')
                for a_element in a_elements:
                    rule_based_matches[a_element] = self.retriever.xpaths[xpath]
            except Exception as e:
                self.logger.error(f"Invalid xpath: {xpath}")

        return self.normalize_links(rule_based_matches)

    def normalize_links(self, links_raw_dict):
        """
        Convert Selenium WebElement objects to strings and keep existing string links unchanged.
        """
        normalized_links = {}
        for link, cls in links_raw_dict.items():
            if isinstance(link, str):
                normalized_links[link] = cls
            else:
                try:
                    href = link.get_attribute('href')
                    if href:
                        normalized_links[href] = cls
                except Exception as e:
                    self.logger.error(f"Error getting href attribute from WebElement: {e}")
        return normalized_links

    def extract_paragraphs_from_html(self, html_content: str) -> list[dict]:
        """
        Extract paragraphs and their section context from an HTML document.

        Args:
            html_content: str — raw HTML content.

        Returns:
            List of dicts with 'paragraph', 'section_title', and 'sec_type'.
        """
        soup = BeautifulSoup(html_content, "html.parser")
        paragraphs = []
        for section in soup.find_all(['section', 'div']):
            section_title = section.find(['h1', 'h2', 'h3', 'h4', 'h5', 'h6'])
            section_title_text = section_title.get_text(strip=True) if section_title else "No Title"
            sec_type = section.get('class', ['unknown'])[0] if section.has_attr('class') else "unknown"
            for p in section.find_all('p'):
                para_text = p.get_text(strip=True)
                if len(para_text) >= 5:
                    paragraphs.append({
                        "paragraph": para_text,
                        "section_title": section_title_text,
                        "sec_type": sec_type,
                        "text": para_text
                    })
        return paragraphs

    def extract_sections_from_html(self, html_content: str) -> list[dict]:
        """
        Extract sections from an HTML document, following the XML parser pattern.
        Only looks for <section> elements, just like XML parser looks for <sec> elements.

        Args:
            html_content: str — raw HTML content.

        Returns:
            List of dicts with 'section_title', 'sec_type', 'sec_txt', and 'sec_txt_clean'.
        """
        soup = BeautifulSoup(html_content, "html.parser")
        sections = []
        self.logger.info(f"Function_call: extract_sections_from_html(html_content) with content length {len(html_content)}")

        # Find all <section> elements (just like XML parser finds <sec> elements)
        section_elements = soup.find_all('section')
        self.logger.debug(f"Found {len(section_elements)} <section> blocks in HTML")

        # Process each section (similar to XML parser)
        for sec_idx, sec in enumerate(section_elements):
            self.logger.debug(f"Processing section {sec_idx + 1}/{len(section_elements)} (tag: {sec.name})")
            
            # Determine section type from class attribute
            sec_type = sec.get('class', ['unknown'])[0] if sec.has_attr('class') else "unknown"
            self.logger.debug(f"Section type: '{sec_type}'")
            
            # Find section title from headers
            title_elem = sec.find(['h1', 'h2', 'h3', 'h4', 'h5', 'h6'])
            section_title = title_elem.get_text(strip=True) if title_elem else "No Title"
            self.logger.debug(f"Section title: '{section_title}'")

            # Initialize text containers (matching XML parser structure)
            section_text_from_paragraphs = f'{section_title}\n'
            section_rawtxt_from_paragraphs = ''

            # Find all paragraphs in this section (like XML parser)
            paragraphs = sec.find_all('p')
            self.logger.debug(f"Found {len(paragraphs)} paragraphs in section '{section_title}'")

            for p_idx, p in enumerate(paragraphs):
                self.logger.debug(f"Processing paragraph {p_idx + 1}/{len(paragraphs)} in section '{section_title}'")

                # Extract clean text (similar to itertext in XML)
                para_clean_text = p.get_text(separator=" ", strip=True)
                self.logger.debug(f"Paragraph clean text length: {len(para_clean_text)} chars")

                if len(para_clean_text) >= 5:
                    section_text_from_paragraphs += "\n" + para_clean_text + "\n"
                    self.logger.debug(f"Added clean text to section (total clean length now: {len(section_text_from_paragraphs)})")

                # Extract raw HTML (similar to tostring in XML)
                para_raw_html = str(p).strip()
                self.logger.debug(f"Paragraph HTML length: {len(para_raw_html)} chars")

                if len(para_raw_html) >= 5:
                    section_rawtxt_from_paragraphs += "\n" + para_raw_html + "\n"
                    self.logger.debug(f"Added HTML to section (total raw length now: {len(section_rawtxt_from_paragraphs)})")

            # Find all tables in this section (important for dataset information)
            tables = sec.find_all('table')
            self.logger.debug(f"Found {len(tables)} tables in section '{section_title}'")

            for table_idx, table in enumerate(tables):
                self.logger.debug(f"Processing table {table_idx + 1}/{len(tables)} in section '{section_title}'")

                # Extract clean text from table (similar to itertext in XML)
                table_clean_text = table.get_text(separator=" ", strip=True)
                self.logger.debug(f"Table clean text length: {len(table_clean_text)} chars")

                if len(table_clean_text) >= 5:
                    section_text_from_paragraphs += "\n" + table_clean_text + "\n"
                    self.logger.debug(f"Added table clean text to section (total clean length now: {len(section_text_from_paragraphs)})")

                # Extract raw HTML table (similar to tostring in XML)
                table_raw_html = str(table).strip()
                self.logger.debug(f"Table HTML length: {len(table_raw_html)} chars")

                if len(table_raw_html) >= 5:
                    section_rawtxt_from_paragraphs += "\n" + table_raw_html + "\n"
                    self.logger.debug(f"Added table HTML to section (total raw length now: {len(section_rawtxt_from_paragraphs)})")

            # Create section dictionary (matching XML parser structure)
            section_dict = {
                "sec_txt": section_rawtxt_from_paragraphs,
                "section_title": section_title,
                "sec_type": sec_type,
                "sec_txt_clean": section_text_from_paragraphs
            }
            
            sections.append(section_dict)
            self.logger.debug(f"Added section '{section_title}' (tag: {sec.name}) to results. Final lengths - raw: {len(section_rawtxt_from_paragraphs)}, clean: {len(section_text_from_paragraphs)}")

        self.logger.info(f"Extracted {len(sections)} sections from HTML.")
        self.logger.debug(f"Section titles extracted: {[s['section_title'] for s in sections]}")
        return sections

    def extract_all_hrefs(self, source_html, publisher, current_url_address, raw_data_format='HTML'):
        # initialize output
        links_on_webpage = []
        self.logger.info("Function call: extract_all_hrefs")
        normalized_html = self.normalize_HTML(source_html)
        soup = BeautifulSoup(normalized_html, "html.parser")
        compressed_HTML = self.convert_HTML_to_text(normalized_html)
        count = 0
        for anchor in soup.find_all('a'):
            link = anchor.get('href')

            if link is not None and "/" in link and len(link) > 1:

                reconstructed_link = self.reconstruct_link(link, publisher)

                # match link and extract text around the link in the displayed page as description for future processing
                if link in compressed_HTML:
                    # extract raw link description
                    raw_link_description = compressed_HTML[
                                           compressed_HTML.index(link) - 200:compressed_HTML.index(link) + 200]
                    self.logger.debug(f"raw description: {raw_link_description}")
                else:
                    raw_link_description = 'raw description not available'
                    self.logger.debug(f"link {link} not found in compressed HTML")

                links_on_webpage.append(
                    {'source_url': current_url_address,
                     'link': link,
                     'reconstructed_link': reconstructed_link,
                     'element': str(anchor),  # Full HTML of the anchor element
                     'text': re.sub(r"\s+", " ", anchor.get_text(strip=True)),
                     'class': anchor.get('class'),
                     'id': anchor.get('id'),
                     'parent': str(anchor.parent),  # Full HTML of the parent element
                     'siblings': [str(sibling) for sibling in anchor.next_siblings if sibling.name is not None],
                     'raw_description': raw_link_description,
                     }
                )

                #self.logger.info(f"found link: {link, anchor}")

                self.logger.debug(f"extracted element as: {links_on_webpage[-1]}")
                count += 1

        df_output = pd.DataFrame.from_dict(links_on_webpage)
        self.logger.info(f"Found {count} links on the webpage")
        return df_output

    def reconstruct_link(self, link, publisher, todo=True):
        """
        Given a publisher name, return the root domain.
        """
        if todo:
            raise NotImplementedError("This method should be implemented in subclasses.")
        if not (link.startswith("http") or link.startswith("//") or link.startswith("ftp")):
            if (publisher.startswith("http") or publisher.startswith("//")):
                publisher_root = publisher
            else:
                publisher_root = "https://www." + publisher
            return publisher_root + link
        else:
            return link

    def convert_HTML_to_text(self, source_html):
        """
        This function should convert html to markdown and keep the links close to the text near them in the webpage GUI.
        """
        self.logger.debug(f"compress HTML. Original len: {len(source_html)}")
        # Parse the HTML content with BeautifulSoup
        soup = MyBeautifulSoup(source_html, "html.parser")
        text = re.sub(r"\s+", " ", soup.getText())
        self.logger.debug(f"compress HTML. Final len: {len(text)}")
        return text

    def parse_data(self, html_str, publisher=None, current_url_address=None, additional_data=None,
                   raw_data_format='HTML', article_file_dir='tmp/raw_files/', process_DAS_links_separately=False,
<<<<<<< HEAD
                   section_filter=None, prompt_name='retrieve_datasets_simple_JSON', use_portkey=True,
=======
                   section_filter=None, prompt_name='GPT_FewShot', use_portkey=True,
>>>>>>> 4efea105
                   semantic_retrieval=False, top_k=2, response_format=dataset_response_schema_gpt):
        """
        Parse the API data and extract relevant links and metadata.

        Args:
            html_str (str): The raw HTML content to be parsed.
            publisher (str): The publisher of the content.
            current_url_address (str): The URL address of the content.
            additional_data (dict): Additional data to be used in the parsing.
            raw_data_format (str): The format of the raw data (default is 'HTML').
            article_file_dir (str): Directory to save article files (default is 'tmp/raw_files/').
            process_DAS_links_separately (bool): Whether to process Data Availability Statement links separately.
            section_filter (str): Filter for sections to be processed.
            prompt_name (str): Name of the prompt to be used for dataset extraction.
            use_portkey (bool): Whether to use Portkey for Gemini model.
            semantic_retrieval (bool): Whether to use semantic retrieval for extracting sections.

        Returns:
            pd.DataFrame: A DataFrame containing the extracted dataset links and metadata (if repo is supported or info
            is available in paper). Feel free to add support for unsupported repos in the ontology!

        """
        out_df = None
        self.logger.info(f"Function call: parse_data(html_str, {publisher}, {current_url_address}, "
                         f"additional_data, {raw_data_format})")
        self.publisher = publisher

        filter_supp = section_filter == 'supplementary_material' or section_filter is None
        filter_das = section_filter == 'data_availability_statement' or section_filter is None

        if filter_supp or filter_supp is None:
            supplementary_material_links = self.extract_href_from_supplementary_material(html_str, current_url_address)
            supplementary_material_metadata = self.extract_supplementary_material_refs(html_str,
                                                                                       supplementary_material_links)
        else:
            supplementary_material_metadata = pd.DataFrame()

        preprocessed_data = self.normalize_HTML(html_str)
        self.logger.debug(f"Preprocessed data: {preprocessed_data}")

        if self.full_document_read and (filter_das is None or filter_das is True):
            self.logger.info(f"Extracting links from full HTML content.")

            # Extract dataset links from the entire text
            augmented_dataset_links = self.extract_datasets_info_from_content(preprocessed_data,
                                                                              self.open_data_repos_ontology['repos'],
                                                                              model=self.llm_name,
                                                                              temperature=0,
                                                                              prompt_name=prompt_name,
                                                                              response_format=response_format)

            self.logger.info(f"Augmented dataset links: {augmented_dataset_links}")

            dataset_links_w_target_pages = self.get_dataset_page(augmented_dataset_links)

            # Create a DataFrame from the dataset links union supplementary material links
            out_df = pd.concat([pd.DataFrame(dataset_links_w_target_pages), supplementary_material_metadata])

        elif filter_das is None or filter_das is True:
            self.logger.info(f"Chunking the HTML content for the parsing step.")

            # Extract dataset links from the entire text
            data_availability_elements = self.retriever.get_data_availability_elements_from_webpage(preprocessed_data)

            data_availability_str = "\n".join([item['html'] + "\n" for item in data_availability_elements])

            if semantic_retrieval:
                corpus = self.extract_sections_from_html(preprocessed_data)
                top_k_sections = self.semantic_retrieve_from_corpus(corpus, topk_docs_to_retrieve=top_k)
                top_k_sections_text = [item['text'] for item in top_k_sections]
                top_k_sections_str = "\n".join(top_k_sections_text)
                data_availability_str = top_k_sections_str + "\n" + data_availability_str

            augmented_dataset_links = self.extract_datasets_info_from_content(data_availability_str,
                                                                              self.open_data_repos_ontology['repos'],
                                                                              model=self.llm_name,
                                                                              temperature=0,
                                                                              prompt_name=prompt_name,
                                                                              response_format=response_format)

            dataset_links_w_target_pages = self.get_dataset_page(augmented_dataset_links)

            out_df = pd.concat([pd.DataFrame(dataset_links_w_target_pages), supplementary_material_metadata])

        else:
            out_df = supplementary_material_metadata

        self.logger.info(f"Dataset Links type: {type(out_df)} of len {len(out_df)}, with cols: {out_df.columns}")

        # Extract file extensions from download links if possible, and add to the dataframe out_df as column
        if 'download_link' in out_df.columns:
            out_df['file_extension'] = out_df['download_link'].apply(lambda x: self.extract_file_extension(x))
        elif 'link' in out_df.columns:
            out_df['file_extension'] = out_df['link'].apply(lambda x: self.extract_file_extension(x))

        # drop duplicates but keep nulls
        if 'download_link' in out_df.columns and 'dataset_identifier' in out_df.columns:
            out_df = out_df.drop_duplicates(subset=['download_link', 'dataset_identifier'], keep='first')
        elif 'download_link' in out_df.columns:
            out_df = out_df.drop_duplicates(subset=['download_link'], keep='first')

        # Ensure out_df is a copy to avoid SettingWithCopyWarning
        out_df = out_df.copy()

        out_df.loc[:, 'source_url'] = current_url_address
        out_df.loc[:, 'pub_title'] = self.retriever.extract_publication_title(preprocessed_data)
        out_df['raw_data_format'] = raw_data_format

        return out_df

    def extract_href_from_supplementary_material(self, raw_html, current_url_address):
        """
        Extracts href links from supplementary material sections of the HTML.

        :param raw_html: str — raw HTML content.

        :param current_url_address: str — the current URL address being processed.

        :return: DataFrame containing extracted links and their context.

        """
        self.logger.info(f"Function_call: extract_href_from_supplementary_material(tree, {current_url_address})")

        tree = html.fromstring(raw_html)

        supplementary_links = []

        anchors = tree.xpath("//a[@data-ga-action='click_feat_suppl']")
        anchors.extend(tree.xpath("//a[@data-track-action='view supplementary info']"))
        self.logger.debug(f"Found {len(anchors)} anchors with data-ga-action='click_feat_suppl'.")

        for anchor in anchors:
            href = anchor.get("href")
            title = anchor.text_content().strip()

            # Extract ALL attributes from <a>
            anchor_attributes = anchor.attrib  # This gives you a dictionary of all attributes

            # Get <sup> sibling for file size/type info
            sup = anchor.getparent().xpath("./sup")
            file_info = sup[0].text_content().strip() if sup else "n/a"

            # Extract file description from the surrounding <p> or <div> element
            # Improved logic: look for a <p> in a preceding sibling <div> with class 'caption'
            description = "n/a"
            parent = anchor.getparent()
            # 1. Try direct child <p> of parent
            p_desc = parent.xpath("./p")
            if p_desc:
                description = p_desc[0].text_content().strip()
            else:
                # 2. Try preceding sibling <div> with class 'caption p' and get its <p>
                prev_caption_divs = parent.xpath("preceding-sibling::div[contains(@class, 'caption p')]")
                found = False
                for div in prev_caption_divs:
                    p_in_div = div.xpath(".//p")
                    if p_in_div:
                        description = p_in_div[0].text_content().strip()
                        found = True
                        break
                # 3. If not found, try to get <p> from parent's parent (for cases like <div class="media p"><div class="caption">...</div></div>)
                if not found:
                    grandparent = parent.getparent()
                    if grandparent is not None:
                        # Look for a preceding sibling <div> with class 'caption p' in grandparent
                        prev_caption_divs_gp = grandparent.xpath(
                            "preceding-sibling::div[contains(@class, 'caption p')]")
                        for div in prev_caption_divs_gp:
                            p_in_div = div.xpath(".//p")
                            if p_in_div:
                                description = p_in_div[0].text_content().strip()
                                found = True
                                break
                # 4. If still not found, try to get <p> from any ancestor <div class='caption p'>
                if not found:
                    ancestor_caption_divs = parent.xpath("ancestor::div[contains(@class, 'caption p')]")
                    for div in ancestor_caption_divs:
                        p_in_div = div.xpath(".//p")
                        if p_in_div:
                            description = p_in_div[0].text_content().strip()
                            break

            # Extract attributes from parent <section> for context
            section = anchor.getparent().getparent()  # Assuming structure stays the same
            section_id = section.get('id', 'n/a')
            section_class = section.get('class', 'n/a')
            ancestor_section = anchor.xpath("ancestor::section[1]")
            ancestor_section_id = ancestor_section[0].get('id') if ancestor_section and ancestor_section[0].get('id') else section_id

            # Combine all extracted info
            link_data = {
                'link': href,
                'title': title,
                'file_info': file_info,
                'description': description,
                'source_section': ancestor_section_id,
                'section_class': section_class,
            }

            if link_data['section_class'] == 'ref-list font-sm':
                self.logger.debug(
                    f"Skipping link with section_class 'ref-list font-sm', likely to be a reference list.")
                continue

            #if 'doi.org' in link_data['link'] or 'scholar.google.com' in link_data['link']: ############ Same as above
            #    continue

            link_data['download_link'] = self.reconstruct_download_link(href, link_data['section_class'],
                                                                        current_url_address)
            link_data['file_extension'] = self.extract_file_extension(link_data['download_link']) if link_data[
                                                                                                         'download_link'] is not None else None

            # Merge anchor attributes (prefix keys to avoid collision)
            for attr_key, attr_value in anchor_attributes.items():
                link_data[f'a_attr_{attr_key}'] = attr_value

            supplementary_links.append(link_data)

        # Convert to DataFrame
        df_supp = pd.DataFrame(supplementary_links)

        # Drop duplicates based on link
        df_supp = df_supp.drop_duplicates(subset=['link'])
        self.logger.info(f"Extracted {len(df_supp)} unique supplementary material links from HTML.")

        return df_supp

    def extract_supplementary_material_refs(self, raw_html, supplementary_material_links):
        """
        Extract metadata from references to supplementary material ids in the HTML.
        For each supplementary material link, find <a href="#id"> and extract a short context sentence.
        Adds a 'context_description' column to the DataFrame.
        """
        self.logger.info("Function_call: extract_supplementary_material_refs(raw_html, supplementary_material_links)")
        tree = html.fromstring(raw_html)

        for i, row in supplementary_material_links.iterrows():
            context_descr = ""
            href_id = row.get('source_section', None)
            if not href_id or href_id == 'n/a':
                supplementary_material_links.at[i, 'context_description'] = ""
                continue

            a_elements = tree.xpath(f".//a[@href='#{href_id}']")
            self.logger.info(f"Found {len(a_elements)} <a> elements with href='#{href_id}'.")

            for ref in a_elements:
                surrounding_text = self.get_surrounding_text(ref)
                text_segment = self.get_sentence_segment(surrounding_text, href_id)
                if text_segment not in context_descr:
                    context_descr += text_segment + "\n"

            self.logger.info(f"Extracted context description (len: {len(context_descr)}) for {href_id}: "
                             f"{context_descr.strip()}")
            supplementary_material_links.at[i, 'context_description'] = context_descr.strip()

        return supplementary_material_links

    def naive_sentence_tokenizer(self, text):
        """
        Split text into sentences using a simple regex, avoiding common abbreviations.
        """
        pattern = r'(?<!\b(?:Dr|Mr|Mrs|Ms|Prof|Inc|e\.g|i\.e|Fig|vs|et al))(?<=[.!?])\s+(?=[A-Z])'
        sentences = re.split(pattern, text)
        return sentences

    def get_sentence_segment(self, surrounding_text, ref_id):
        """
        Extract the shortest sentence(s) containing the reference id or anchor from the surrounding text.
        """
        ref_subst_text = re.sub(f'#{ref_id}', 'this file', surrounding_text)
        sentences = self.naive_sentence_tokenizer(ref_subst_text)
        ret = ""
        for sentence in sentences:
            if ref_id in sentence or 'this file' in sentence:
                if sentence not in ret:
                    ret += sentence.strip() + " "
        return ret.strip()

    def get_surrounding_text(self, element):
        """
        Extracts text surrounding the element (including parent and siblings) for more context.
        For HTML, this collects the parent text and inline elements.
        """
        parent = element.getparent()
        if parent is None:
            return "No parent element found"
        parent_text = []
        if parent.text:
            parent_text.append(parent.text.strip())
        for child in parent:
            if child.tag == 'a':
                link_text = child.text_content() if child.text_content() else ''
                href = child.get('href')
                if href:
                    parent_text.append(f"{link_text} [href={href}]")
                else:
                    parent_text.append(link_text)
            elif child.tag == 'xref':
                xref_text = child.text_content() if child.text_content() else '[xref]'
                rid = child.get('rid')
                if rid:
                    parent_text.append(f"{xref_text} [rid={rid}]")
                else:
                    parent_text.append(xref_text)
            if child.tail:
                parent_text.append(child.tail.strip())
        surrounding_text = " ".join(parent_text)
        return re.sub(r"[\s\n]+", " ", surrounding_text)

    def from_sections_to_corpus(self, sections):
        """
        Convert structured HTML sections to a flat corpus of documents for embeddings retrieval.
        This method takes the output from extract_sections_from_html (list of dicts) and converts it
        to a list of strings suitable for embeddings, with intelligent token-aware processing.
        
        :param sections: list of dict — the sections from extract_sections_from_html
        :return: list of dicts - same attributes as input but with 'sec_txt' chunked to fit token limits.
        """
        self.logger.info(f"Converting {len(sections)} HTML sections to embeddings corpus")

        # Get model token limits from the initialized retriever
        max_tokens = None
        try:
            max_tokens = self.embeddings_retriever.model.get_max_seq_length()
            self.logger.debug(f"Using model max sequence length: {max_tokens} tokens")
        except Exception as e:
            self.logger.warning(f"Could not get model token limit: {e}. Using default of 512")
            max_tokens = 512
        
        # Reserve some tokens for the query and model overhead (typically 10-20% buffer)
        effective_max_tokens = int(max_tokens * 0.95)  # 95% of max to be safe
        self.logger.debug(f"Effective max tokens per section: {effective_max_tokens}")
        
        corpus_documents = []
        for i, section_dict in enumerate(sections):
            if not section_dict or not isinstance(section_dict, dict):
                self.logger.info(f"Skipping invalid section at index {i}")
                continue
            
            # Extract raw text from the section dictionary
            section_text_raw = section_dict.get('sec_txt', '')
            section_title = section_dict.get('section_title', '')
            doc = section_dict.copy()
            
            self.logger.debug(f"Processing section '{section_title}' ({i}). Section text length: {len(section_text_raw)} chars")

            if not section_text_raw:
                self.logger.debug(f"Skipping empty section '{section_title}' ({i})")
                continue
                
            # Basic HTML-specific cleaning
            # Remove excessive whitespace and normalize text
            normalized_section = re.sub(r'\s+', ' ', section_text_raw.strip())
            self.logger.debug(f"Normalized section length: {len(normalized_section)} chars")
            
            # Skip very short sections that are unlikely to contain useful information
            if len(normalized_section) < 8:
                self.logger.debug(f"Skipping too short section '{section_title}' ({len(normalized_section)} chars)")
                continue
            
            # Token-aware processing: check if section exceeds token limit
            try:
                # Get actual token count for this section
                section_tokens = self.embeddings_retriever.model.encode([normalized_section], convert_to_tensor=False)[0]
                actual_token_count = len(section_tokens) if hasattr(section_tokens, '__len__') else 0
                
                if actual_token_count > effective_max_tokens:
                    self.logger.debug(f"Section '{section_title}' ({i}) has {actual_token_count} tokens, exceeds limit of {effective_max_tokens}. Chunking...")
                    
                    # Intelligent chunking: split by sentences/paragraphs while respecting token limits
                    chunks = self._intelligent_chunk_section(normalized_section, effective_max_tokens)
                    
                    # Create document objects for each chunk
                    for j, chunk in enumerate(chunks):
                        chunk_doc = doc.copy()
                        chunk_doc['sec_txt_clean'] = chunk
                        chunk_doc['sec_txt'] = chunk
                        chunk_doc['text'] = chunk  # Add 'text' field for compatibility
                        chunk_doc['chunk_id'] = j + 1
                        corpus_documents.append(chunk_doc)
                    
                    self.logger.debug(f"Section '{section_title}' split into {len(chunks)} chunks")
                else:
                    doc['text'] = normalized_section  # Add 'text' field for compatibility
                    corpus_documents.append(doc)
                    self.logger.debug(f"Section '{section_title}' ({i}) added to corpus (tokens: {actual_token_count})")
                    
            except Exception as e:
                self.logger.warning(f"Error processing section '{section_title}' tokens: {e}. Using character-based estimation")
                # Fallback: rough character-based estimation (1 token ≈ 4 characters)
                estimated_tokens = len(normalized_section) // 4
                
                if estimated_tokens > effective_max_tokens:
                    self.logger.debug(f"Section '{section_title}' estimated {estimated_tokens} tokens, chunking (fallback)...")
                    # Simple character-based chunking as fallback
                    target_chars = effective_max_tokens * 4
                    chunks = [normalized_section[i:i+target_chars] for i in range(0, len(normalized_section), target_chars)]
                    
                    # Create document objects for each chunk
                    for j, chunk in enumerate(chunks):
                        chunk_doc = doc.copy()
                        chunk_doc['sec_txt_clean'] = chunk
                        chunk_doc['sec_txt'] = chunk
                        chunk_doc['text'] = chunk  # Add 'text' field for compatibility
                        chunk_doc['chunk_id'] = j + 1
                        corpus_documents.append(chunk_doc)
                    
                    self.logger.debug(f"Section '{section_title}' split into {len(chunks)} chunks (fallback method)")
                else:
                    doc['text'] = normalized_section  # Add 'text' field for compatibility
                    corpus_documents.append(doc)
                    self.logger.debug(f"Section '{section_title}' ({i}) added to corpus (estimated: {estimated_tokens} tokens)")
        
        # Remove duplicates based on normalized text content and merge section titles
        self.logger.info(f"Pre-deduplication: {len(corpus_documents)} corpus documents")
        
        unique_documents = []
        seen_texts = {}  # Changed to dict to track documents by text content
        
        for doc in corpus_documents:
            # Use normalized text as the deduplication key
            text_key = doc.get('text', '').strip().lower()
            current_section_title = doc.get('section_title', '').strip()
            
            # Check if we've seen this exact text before
            if text_key and text_key not in seen_texts:
                seen_texts[text_key] = doc
                unique_documents.append(doc)
                self.logger.debug(f"Added new document with section title: '{current_section_title}'")
            elif text_key:
                # Found duplicate content - check if section title is different
                existing_doc = seen_texts[text_key]
                existing_section_title = existing_doc.get('section_title', '').strip()
                
                if current_section_title and current_section_title != existing_section_title:
                    # Concatenate section titles if they are different
                    if current_section_title not in existing_section_title:
                        concatenated_title = f"{existing_section_title} | {current_section_title}"
                        existing_doc['section_title'] = concatenated_title
                        self.logger.debug(f"Merged section titles: '{existing_section_title}' + '{current_section_title}' → '{concatenated_title}'")
                    else:
                        self.logger.debug(f"Section title '{current_section_title}' already included in existing title")
                else:
                    self.logger.debug(f"Skipping duplicate content with same section title: '{text_key[:50]}...'")
        
        self.logger.info(f"HTML sections converted: {len(sections)} sections → {len(unique_documents)} unique corpus documents (processed {len(corpus_documents) - len(unique_documents)} duplicates with title merging)")
        return unique_documents

    def _intelligent_chunk_section(self, section_text, max_tokens):
        """
        Intelligently chunk a section of text into smaller parts that fit within the token limit.
        This method attempts to split by sentences or paragraphs while respecting token limits.
        
        :param section_text: str — the full text of the section to be chunked
        :param max_tokens: int — the maximum number of tokens allowed per chunk
        :return: list of str — list of text chunks fitting within token limits
        """
        self.logger.debug(f"Input section length: {len(section_text)} chars")
        
        # Simple sentence tokenizer (could be replaced with a more sophisticated one if needed)
        sentences = re.split(r'(?<=[.!?]) +', section_text)
        self.logger.debug(f"Split into {len(sentences)} sentences")
        
        chunks = []
        current_chunk = ""
        
        for i, sentence in enumerate(sentences):
            self.logger.debug(f"Sentence {i+1}/{len(sentences)}: {len(sentence)} chars - '{sentence[:50]}...'")
            
            # Estimate token count for the current chunk + new sentence
            estimated_tokens = (len(current_chunk) + len(sentence)) // 4  # Rough estimate
            self.logger.debug(f"Current chunk: {len(current_chunk)} chars")
            self.logger.debug(f"Estimated tokens if added: {estimated_tokens}")
            
            if estimated_tokens <= max_tokens:
                # Safe to add sentence to current chunk
                current_chunk += " " + sentence if current_chunk else sentence
                self.logger.debug(f"Added to current chunk (new length: {len(current_chunk)} chars)")
            else:
                # Current chunk is full, save it and start a new one
                if current_chunk:
                    chunks.append(current_chunk.strip())
                    self.logger.debug(f"Saved chunk #{len(chunks)} with {len(current_chunk)} chars")
                current_chunk = sentence  # Start new chunk with the current sentence
                self.logger.debug(f"tarted new chunk with this sentence ({len(sentence)} chars)")
        
        # Add any remaining text as the last chunk
        if current_chunk:
            chunks.append(current_chunk.strip())
            self.logger.debug(f"Saved final chunk #{len(chunks)} with {len(current_chunk)} chars")
        
        self.logger.debug(f"Final result: {len(chunks)} chunks")
        for i, chunk in enumerate(chunks):
            estimated_chunk_tokens = len(chunk) // 4
        
        return chunks

    def semantic_retrieve_from_corpus(self, corpus, model_name='sentence-transformers/all-MiniLM-L6-v2',
                                      topk_docs_to_retrieve=5, query=None, embedding_encode_batch_size=32):
        """
        Given a pre-extracted HTML corpus (list of sections), normalize for embeddings and retrieve relevant documents.
        This override provides HTML-specific corpus normalization before semantic search.
        
        :param corpus: list of str — the pre-extracted corpus sections from extract_sections_from_html
        :param model_name: str — the name of the embedding model to use (default: 'sentence-transformers/all-MiniLM-L6-v2')
        :param topk_docs_to_retrieve: int — the number of top documents to retrieve (default: 5)
        :param query: str — the search query (default: dataset identification query)
        :return: list of dict — the most relevant documents from the corpus
        """
        self.logger.info(f"HTML semantic retrieval from corpus with {len(corpus)} sections")
        
        if query is None:
            query = """Explicitly identify all the datasets by their database accession codes, repository names, and links
                    to deposited datasets mentioned in this paper."""

        # Convert structured sections to flat corpus for embeddings
        self.embeddings_retriever.corpus = self.from_sections_to_corpus(corpus)

        if not self.embeddings_retriever.corpus:
            raise ValueError("Corpus is empty after converting sections to documents.")
        
        self.embeddings = self.embeddings_retriever.embed_corpus(batch_size=embedding_encode_batch_size)

        result = self.embeddings_retriever.search(
            query=query,
            k=topk_docs_to_retrieve
        )

        self.logger.info(f"HTML semantic retrieval completed: found {len(result)} relevant sections")
        return result

    def extract_publication_title(self, raw_data):
        """
        Extract the publication title from the HTML content.

        :return: str — the publication title.
        """
        self.logger.info("Extracting publication title from HTML")
        soup = BeautifulSoup(raw_data, "html.parser")
        title_tag = soup.find('title')

        h1 = soup.find("h1", class_="article-title")
        if h1:
            return h1.get_text(strip=True)
        elif title_tag:
            return title_tag.get_text(strip=True)
        else:
            self.logger.warning("No publication title found in the HTML data.")
            return "No title found"<|MERGE_RESOLUTION|>--- conflicted
+++ resolved
@@ -402,11 +402,7 @@
 
     def parse_data(self, html_str, publisher=None, current_url_address=None, additional_data=None,
                    raw_data_format='HTML', article_file_dir='tmp/raw_files/', process_DAS_links_separately=False,
-<<<<<<< HEAD
-                   section_filter=None, prompt_name='retrieve_datasets_simple_JSON', use_portkey=True,
-=======
                    section_filter=None, prompt_name='GPT_FewShot', use_portkey=True,
->>>>>>> 4efea105
                    semantic_retrieval=False, top_k=2, response_format=dataset_response_schema_gpt):
         """
         Parse the API data and extract relevant links and metadata.
