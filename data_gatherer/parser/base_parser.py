--- conflicted
+++ resolved
@@ -6,6 +6,8 @@
 from openai import OpenAI
 import google.generativeai as genai
 from portkey_ai import Portkey
+import typing_extensions as typing
+from pydantic import BaseModel
 import os
 import json
 from data_gatherer.prompts.prompt_manager import PromptManager
@@ -15,143 +17,10 @@
 from data_gatherer.env import PORTKEY_GATEWAY_URL, PORTKEY_API_KEY, PORTKEY_ROUTE, PORTKEY_CONFIG, NYU_LLM_API, \
     GPT_API_KEY, GEMINI_KEY, DATA_GATHERER_USER_NAME
 import requests
-<<<<<<< HEAD
 from json_repair import repair_json
 
-dataset_response_schema_gpt = {
-    "type": "json_schema",
-        "json_schema": {
-        "name": "GPT_response_schema",
-        "schema": {
-            "type": "object",  # Root must be an object
-            "properties": {
-                "datasets": {  # Use a property to hold the array
-                "type": "array",
-                    "items": {
-                        "type": "object",
-                        "properties": {
-                            "dataset_identifier": {
-                                "type": "string",
-                                "description": "A unique identifier for the dataset."
-                            },
-                            "repository_reference": {
-                                "type": "string",
-                                "description": "A valid URI or string referring to the repository."
-                            },
-                            "decision_rationale": {
-                                "type": "string",
-                                "description": "Why did we select this dataset?"
-                            }
-                        },
-                        "required": ["dataset_identifier", "repository_reference"]
-                    },
-                    "minItems": 1,
-                    "uniqueItems": True
-                }
-            },
-            "required": ["datasets"]
-        }
-    }
-}
-
-dataset_metadata_response_schema_gpt = {
-    "type": "json_schema",
-    "json_schema": {
-        "name": "Dataset_metadata_response",
-        "schema": {
-            "type": "object",
-            "properties": {
-                "number_of_files": {
-                    "type": "string",
-                    "description": "Total number of files."
-                },
-                "sample_size": {
-                    "type": "string",
-                    "description": "How many samples are recorded in the dataset."
-                },
-                "file_size": {
-                    "type": "string",
-                    "description": "Cumulative file size or range."
-                },
-                "file_format": {
-                    "type": "string",
-                    "description": "Format of the file (e.g., CSV, FASTQ)."
-                },
-                "file_type": {
-                    "type": "string",
-                    "description": "Type or category of the file."
-                },
-                "dataset_description": {
-                    "type": "string",
-                    "description": "Short summary of the dataset contents, plus - if mentioned - the use in the research publication of interes."
-                },
-                "file_url": {
-                    "type": "string",
-                    "description": "Direct link to the file."
-                },
-                "file_name": {
-                    "type": "string",
-                    "description": "Filename or archive name."
-                },
-                "file_license": {
-                    "type": "string",
-                    "description": "License under which the file is distributed."
-                },
-                "request_access_needed": {
-                    "type": "string",
-                    "description": "[Yes or No] Whether access to the file requires a request."
-                },
-                "request_access_form_links": {
-                    "type": "array",
-                    "items": {
-                        "type": "string",
-                        "format": "uri",
-                        "description": "Links to forms or pages where access requests can be made."
-                    },
-                    "description": "Links to forms or pages where access requests can be made."
-                },
-                "dataset_identifier": {
-                    "type": "string",
-                    "description": "A unique identifier for the dataset."
-                },
-                "download_type": {
-                    "type": "string",
-                    "description": "Type of download (e.g., HTTP, FTP, API, ...)."
-                }
-            },
-            "required": [
-                "dataset_description"
-            ]
-        }
-    }
-}
-
-class Dataset(BaseModel):
-    dataset_identifier: str
-    repository_reference: str
-
-class Dataset_w_Description(typing.TypedDict):
-    dataset_identifier: str
-    repository_reference: str
-    rationale: str
-
-class Dataset_metadata(BaseModel):
-    number_of_files: int
-    file_size: str
-    file_format: str
-    file_type: str
-    dataset_description: str
-    file_url: str
-    file_name: str
-    file_license: str
-    request_access_needed: str
-    dataset_identifier: str
-    download_type: str
-
-=======
 from data_gatherer.llm.llm_client import LLMClient_dev
 from data_gatherer.llm.response_schema import *
->>>>>>> 062339be
 
 # Abstract base class for parsing data
 class LLMParser(ABC):
@@ -183,11 +52,7 @@
 
         self.llm_name = llm_name
         entire_document_models = ["gemini-1.5-flash", "gemini-1.5-pro", "gemini-2.0-flash-exp", "gemini-2.0-flash",
-<<<<<<< HEAD
                                   "gemini-2.5-flash", "gpt-4o", "gpt-4o-mini"]
-=======
-                                  "gpt-4o", "gpt-4o-mini"]
->>>>>>> 062339be
 
         self.full_document_read = full_document_read and self.llm_name in entire_document_models
         self.title = None
@@ -636,41 +501,8 @@
 
             elif type(dataset) == dict:
                 self.logger.info(f"Dataset is a dictionary")
-<<<<<<< HEAD
 
                 dataset_id, data_repository, dataset_webpage = self.schema_validation(dataset)
-=======
-                dataset_id = 'n/a'
-                if 'dataset_id' in dataset:
-                    dataset_id = self.validate_dataset_id(dataset['dataset_id'])
-                elif 'dataset_identifier' in dataset:
-                    dataset_id = self.validate_dataset_id(dataset['dataset_identifier'])
-                else:
-                    self.logger.info(f"Candidate is missing 'dataset_id' or 'dataset_identifier', skipping dataset")
-
-                if 'data_repository' in dataset:
-                    data_repository = self.resolve_data_repository(dataset['data_repository'],
-                                                                   identifier=dataset_id,
-                                                                   dataset_page=dataset.get('dataset_webpage'))
-                elif 'repository_reference' in dataset:
-                    data_repository = self.resolve_data_repository(dataset['repository_reference'],
-                                                                   identifier=dataset_id,
-                                                                   dataset_page=dataset.get('dataset_webpage'))
-                else:
-                    self.logger.info(
-                        f"Candidate is missing 'data_repository' or 'repository_reference', skipping dataset")
-                    continue
-
-                if 'dataset_webpage' in dataset:
-                    dataset_webpage = self.validate_dataset_webpage(dataset['dataset_webpage'], data_repository)
-                else:
-                    dataset_webpage = 'n/a'
-
-                if dataset_id == 'n/a' and type(data_repository) == str and data_repository in \
-                        self.open_data_repos_ontology['repos']:
-                    self.logger.info(f"Dataset ID is 'n/a' and repository name from prompt")
-                    continue
->>>>>>> 062339be
 
             if dataset_id is None or data_repository is None or dataset_webpage is None:
                 self.logger.info(f"Skipping dataset due to missing ID or repository: {dataset}")
@@ -689,9 +521,9 @@
             if 'dataset-publication_relationship' in dataset:
                 result[-1]['dataset-publication_relationship'] = dataset['dataset-publication_relationship']
 
-            self.logger.debug(f"Extracted dataset: {result[-1]}")
-
-        self.logger.info(f"Final result: {result}")
+            self.logger.info(f"Extracted dataset: {result[-1]}")
+
+        self.logger.debug(f"Final result: {result}")
 
         return result
 
@@ -803,8 +635,10 @@
 
         :return: dict or None — parsed JSON object or None if parsing fails.
         """
-        # Extract content if response_text is an object
+        # Handle Portkey Gemini response object or OpenAI-like object
+        # Accept both dict and objects with .choices attribute
         if hasattr(response_text, "choices"):
+            # Likely an OpenAI/Portkey object, extract content
             try:
                 response_text = response_text.choices[0].message.content
             except Exception as e:
@@ -825,37 +659,11 @@
             response_text = re.sub(r"\n?```$", "", response_text)
 
         try:
-<<<<<<< HEAD
             # First try standard parsing
-=======
-            response_text = response_text.strip()
-
-            if response_text.startswith("```"):
-                response_text = re.sub(r"^```[a-zA-Z]*\n?", "", response_text)
-                response_text = re.sub(r"\n?```$", "", response_text)
-
-            # Remove control characters (newlines, tabs, etc.) inside quoted strings
-            def clean_control_chars_in_quotes(match):
-                s = match.group(0)
-                # Remove newlines, carriage returns, tabs inside quotes
-                return re.sub(r'[\r\n\t]', ' ', s)
-
-            response_text = re.sub(r'"(?:[^"\\]|\\.)*"', clean_control_chars_in_quotes, response_text)
-
-            # Fix malformed JSON: replace [ ... ] with { ... } for objects
-            # Replace [ "key": "value", ... ] with { "key": "value", ... }
-            response_text = re.sub(r'\[\s*(".*?":)', r'{\1', response_text)
-            response_text = re.sub(r'(".*?")\s*\]', r'\1}', response_text)
-            # Remove trailing commas before closing braces/brackets
-            response_text = re.sub(r',\s*([\]}])', r'\1', response_text)
-
-            # Attempt JSON parsing
->>>>>>> 062339be
             return json.loads(response_text)
         except json.JSONDecodeError:
             self.logger.warning("Initial JSON parsing failed. Attempting json_repair...")
 
-<<<<<<< HEAD
             try:
                 repaired = repair_json(response_text)
                 repaired = re.sub(',\s*\{\}\]', ']', repaired)  # Remove trailing empty objects in lists
@@ -864,12 +672,6 @@
                 self.logger.warning(f"json_repair failed: {e}")
                 print(f"Malformed JSON (after attempted repair): {response_text[:500]}")
                 return None
-=======
-        except json.JSONDecodeError as e:
-            print(f"JSONDecodeError: {e}")
-            print(f"Malformed JSON: {response_text[:500]}")
-            return None
->>>>>>> 062339be
 
     def process_data_availability_links(self, dataset_links):
         """
@@ -1121,11 +923,7 @@
         elif ' ' in dataset_identifier or dataset_identifier == 'n/a' or len(dataset_identifier) < 3:
             self.logger.info(f"Accession ID {dataset_identifier} is invalid")
             return 'n/a'
-<<<<<<< HEAD
         elif dataset_identifier.startswith('http') and 'doi.org' in dataset_identifier:
-=======
-        elif dataset_identifier.startswith('http') or 'doi' in dataset_identifier.lower():
->>>>>>> 062339be
             dataset_identifier = re.sub(r'https?://doi\.org/', '', dataset_identifier, re.IGNORECASE)
             dataset_identifier = re.sub(r'doi:', '', dataset_identifier, re.IGNORECASE)
             return dataset_identifier
@@ -1148,21 +946,7 @@
         dataset_id: str - the dataset identifier
         old_metadata: dict - the old metadata dictionary (optional)
         """
-<<<<<<< HEAD
         self.logger.info(f"Validating Dataset Page: {dataset_webpage_url}, resolved_repo {resolved_repo}")
-=======
-        self.logger.info(
-            f"Validating Dataset Page: {dataset_webpage_url}, type: {type(dataset_webpage_url)}, repo: {repo}")
-        if ',' in dataset_webpage_url:
-            self.logger.warning(
-                f"Dataset Page contains a comma: {dataset_webpage_url}. Same data may be in multiple repos.")
-            ret = []
-            for dp in dataset_webpage_url.split(','):
-                dp = dp.strip()
-                if dp in self.open_data_repos_ontology['repos']:
-                    ret.append(self.validate_dataset_webpage(dp, repo))
-            return ret
->>>>>>> 062339be
         resolved_dataset_page = self.resolve_url(dataset_webpage_url)
 
         if resolved_repo in self.open_data_repos_ontology['repos']:
