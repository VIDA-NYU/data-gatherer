--- conflicted
+++ resolved
@@ -212,17 +212,11 @@
         """
         self.logger.info(f"Parsing data from URL: {current_url_address} with publisher: {publisher}")
 
-<<<<<<< HEAD
-        if raw_data_format == "XML":
-            self.parser = XMLParser(self.open_data_repos_ontology, self.logger, full_document_read=full_document_read,
-                                    llm_name=self.llm, use_portkey_for_gemini=use_portkey_for_gemini,
-                                     save_dynamic_prompts=self.save_dynamic_prompts)
-=======
         if raw_data_format.upper() == "XML":
             router = XMLRouter(self.open_data_repos_ontology, self.logger, full_document_read=full_document_read,
-                               llm_name=self.llm, use_portkey_for_gemini=use_portkey_for_gemini)
+                               llm_name=self.llm, use_portkey_for_gemini=use_portkey_for_gemini,
+                                     save_dynamic_prompts=self.save_dynamic_prompts)
             self.parser = router.get_parser(raw_data)
->>>>>>> 062339be
 
         elif raw_data_format.upper() == "HTML":
             self.parser = HTMLParser(self.open_data_repos_ontology, self.logger, full_document_read=full_document_read,
@@ -231,7 +225,8 @@
 
         elif raw_data_format.upper() == "PDF" and grobid_for_pdf:
             self.parser = GrobidPDFParser(self.open_data_repos_ontology, self.logger, full_document_read=full_document_read,
-                                    llm_name=self.llm, use_portkey_for_gemini=use_portkey_for_gemini)
+                                    llm_name=self.llm, use_portkey_for_gemini=use_portkey_for_gemini,
+                                     save_dynamic_prompts=self.save_dynamic_prompts)
 
         elif raw_data_format.upper() == "PDF":
             self.parser = PDFParser(self.open_data_repos_ontology, self.logger, full_document_read=full_document_read,
@@ -251,25 +246,7 @@
         else:
             cont = raw_data
 
-<<<<<<< HEAD
         ret = self.parser.parse_data(cont,
-                                     publisher=publisher,
-                                     current_url_address=current_url_address,
-                                     raw_data_format=raw_data_format,
-                                     prompt_name=prompt_name,
-                                     use_portkey_for_gemini=use_portkey_for_gemini,
-                                     article_file_dir=parsed_data_dir,
-                                     additional_data=additional_data,
-                                     process_DAS_links_separately=process_DAS_links_separately,
-                                     semantic_retrieval=semantic_retrieval,
-                                     section_filter=section_filter
-                                     )
-
-        ret['raw_data_format'] = raw_data_format
-
-        return ret
-=======
-        return self.parser.parse_data(cont,
                                       publisher=publisher,
                                       current_url_address=current_url_address,
                                       raw_data_format=raw_data_format,
@@ -283,7 +260,10 @@
                                       section_filter=section_filter,
                                       response_format=response_format
                                       )
->>>>>>> 062339be
+
+        ret['raw_data_format'] = raw_data_format
+
+        return ret
 
     def setup_data_fetcher(self, search_method='url_list', driver_path='', browser='Firefox', headless=True,
                            raw_HTML_data_fp=None):
@@ -1011,6 +991,7 @@
         return article_id
 
     def save_func_output_to_cache(self, output, process_id, function_name):
+        self.logger.info(f"Saving results to cache with process_id: {process_id}")
         cache = {}
         if os.path.exists(os.path.join(CACHE_BASE_DIR, function_name + "_cache.json")):
             with open(os.path.join(CACHE_BASE_DIR, function_name + "_cache.json"), 'r') as f:
