--- conflicted
+++ resolved
@@ -74,12 +74,8 @@
     },
     "doi.org": {
       "dataset_webpage_url_ptr": "https://doi.org/__ID__",
-<<<<<<< HEAD
       "id_pattern": "10\\.\\d{4,9}/",
       "javascript_load_required": true
-=======
-      "id_pattern": "10\\.\\d{4,9}/"
->>>>>>> 062339be
     },
     "geo" : {
       "repo_name": "Gene Expression Omnibus",
@@ -110,17 +106,15 @@
       "access_mode": "Complex download",
       "javascript_load_required": true
     },
-<<<<<<< HEAD
     "nuccore": {
       "repo_name": "Nucleotide",
       "repo_root": "www.ncbi.nlm.nih.gov",
       "dataset_webpage_url_ptr": "https://www.ncbi.nlm.nih.gov/nuccore/__ID__"
-=======
+    },
     "pdb": {
-        "repo_name": "Protein Data Bank",
-        "id_pattern": "[1-9][a-zA-Z0-9]{3}",
-        "dataset_webpage_url_ptr": "https://www.rcsb.org/structure/__ID__"
->>>>>>> 062339be
+      "repo_name": "Protein Data Bank",
+      "id_pattern": "[1-9][a-zA-Z0-9]{3}",
+      "dataset_webpage_url_ptr": "https://www.rcsb.org/structure/__ID__"
     },
     "data.mendeley.com": {
       "repo_name": "Mendeley"
@@ -128,13 +122,8 @@
     "synapse.org": {
       "repo_name": "Synapse",
       "repo_root": "www.synapse.org",
-<<<<<<< HEAD
       "dataset_webpage_url_ptr": "https://www.synapse.org/[#!]*Synapse:__ID__",
       "id_pattern": "syn\\d{7,12}",
-=======
-      "dataset_webpage_url_ptr": "https://www.synapse.org/Synapse:__ID__",
-      "id_pattern": "(?<!\\d)syn\\d{7,12}(?!\\d)",
->>>>>>> 062339be
       "access_mode": "Complex download or application to access"
     }
   }
