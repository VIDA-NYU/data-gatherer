--- conflicted
+++ resolved
@@ -14,21 +14,13 @@
 from data_gatherer.llm.batch_storage import BatchStorageManager, BatchRequestBuilder
 
 class LLMClient_dev:
-<<<<<<< HEAD
-    def __init__(self, model: str, logger=None, save_prompts: bool = False, use_portkey: bool = True):
-=======
     def __init__(self, model: str, logger=None, save_prompts: bool = False, use_portkey: bool = True, 
                  save_dynamic_prompts: bool = False, save_responses_to_cache: bool = False, 
                  use_cached_responses: bool = False, prompt_dir: str = "data_gatherer/prompts/prompt_templates"):
->>>>>>> 6de021d8
         self.model = model
         self.logger = logger or logging.getLogger(__name__)
         self.logger.info(f"Initializing LLMClient with model: {self.model}")
         self.use_portkey = use_portkey
-<<<<<<< HEAD
-        self._initialize_client(model)
-=======
->>>>>>> 6de021d8
         self.save_prompts = save_prompts
         self.save_dynamic_prompts = save_dynamic_prompts
         self.save_responses_to_cache = save_responses_to_cache
@@ -50,16 +42,11 @@
         self.batch_builder = BatchRequestBuilder(self.logger)
 
     def _initialize_client(self, model):
-<<<<<<< HEAD
-        if self.use_portkey and 'gemini' in model:
-            self.portkey = Portkey(
-=======
         self.logger.debug(f"_initialize_client called with model={model}, use_portkey={self.use_portkey}")
         
         if self.use_portkey and 'gemini' in model:
             self.logger.debug(f"Initializing Portkey client for Gemini model: {model}")
             self.llm_client = Portkey(
->>>>>>> 6de021d8
                 api_key=PORTKEY_API_KEY,
                 virtual_key=PORTKEY_ROUTE,
                 base_url=PORTKEY_GATEWAY_URL,
@@ -74,52 +61,6 @@
             self.llm_client = Client(host="http://localhost:11434")
 
         elif model == 'gemma2:9b':
-<<<<<<< HEAD
-            self.client = Client(host=OLLAMA_CLIENT)  # env variable
-
-        elif model == 'gpt-4o-mini':
-            self.client = OpenAI(api_key=GPT_API_KEY)
-
-        elif model == 'gpt-4o':
-            self.client = OpenAI(api_key=GPT_API_KEY)
-
-        elif model == 'gpt-5-nano':
-            self.client = OpenAI(api_key=GPT_API_KEY)
-
-        elif model == 'gpt-5-mini':
-            self.client = OpenAI(api_key=GPT_API_KEY)
-
-        elif model == 'gpt-5':
-            self.client = OpenAI(api_key=GPT_API_KEY)
-
-        elif model == 'gemini-1.5-flash':
-            if not self.use_portkey:
-                genai.configure(api_key=GEMINI_KEY)
-                self.client = genai.GenerativeModel('gemini-1.5-flash')
-            else:
-                self.client = None
-
-        elif model == 'gemini-2.0-flash-exp':
-            if not self.use_portkey:
-                genai.configure(api_key=GEMINI_KEY)
-                self.client = genai.GenerativeModel('gemini-2.0-flash-exp')
-            else:
-                self.client = None
-
-        elif model == 'gemini-2.0-flash':
-            if not self.use_portkey:
-                genai.configure(api_key=GEMINI_KEY)
-                self.client = genai.GenerativeModel('gemini-2.0-flash')
-            else:
-                self.client = None
-
-        elif model == 'gemini-1.5-pro':
-            if not self.use_portkey:
-                genai.configure(api_key=GEMINI_KEY)
-                self.client = genai.GenerativeModel('gemini-1.5-pro')
-            else:
-                self.client = None
-=======
             self.logger.debug(f"Initializing Ollama client for gemma2:9b")
             self.llm_client = Client(host=OLLAMA_CLIENT)  # env variable
 
@@ -132,7 +73,6 @@
             genai.configure(api_key=GEMINI_KEY)
             self.llm_client = genai.GenerativeModel(model)
             
->>>>>>> 6de021d8
         else:
             self.logger.debug(f"Unsupported model: {model}")
             raise ValueError(f"Unsupported LLM name: {model}.")
@@ -293,15 +233,10 @@
             
             self.logger.info(f"GPT response: {response.output}")
             return response.output
-<<<<<<< HEAD
-        elif model.startswith('gemini'):
-            if self.use_portkey:
-=======
                 
         elif 'gemini' in self.model:
             if self.use_portkey:
                 # Portkey Gemini call
->>>>>>> 6de021d8
                 portkey_payload = {
                     "model": self.model,
                     "messages": messages,
