import re
from ollama import Client
import os
from data_gatherer.prompts.prompt_manager import PromptManager
from data_gatherer.resources_loader import load_config
import pandas as pd

class LLMClassifier:
    def __init__(self, logger, retrieval_patterns_file='retrieval_patterns.json'):
        self.retrieval_patterns = load_config(retrieval_patterns_file)
        self.logger = logger
        self.setup_client()
        self.show_classify_stats = True
        self.prompt_manager = PromptManager("data_gatherer/prompts/prompt_templates", self.logger)

    def setup_client(self, llm_name='put your model'):
        """
        Initialize the client for LLM classification.
        """
        if llm_name == 'gemma2:9b':
<<<<<<< HEAD
            self.client = Client(host=os.environ['OLLAMA_CLIENT'])  # env variable
=======
            self.llm_client = Client(host=os.environ['OLLAMA_CLIENT'])  # env variable
>>>>>>> 4efea105

    def classify_element(self, element):
        """
        Classify a single anchor element based on its content, text, and context.
        The element is a dictionary containing attributes from parsed_data DataFrame.
        """
        skip_patterns = self.retrieval_patterns['general']['skip_llm_classification_patterns']
        for pattern,classified in skip_patterns.items():
            if re.search(pattern, element['download_link']):
                self.logger.info(f"Skipping LLM classification for {element['reconstructed_link']}")
                return classified

        labels_used = ["Tabular Data", "Supplementary Material", "External Navigation Link", "Related Works",
                       "Non relevant"]

        rule_based_class = ""
        if element['rule_based_classification'] != "n/a":
            rule_based_class = f" - Rule-based model classification - maybe incorrect - output: {element['rule_based_classification']}"

        # classify link based on its attributes
        response = self.llm_client.chat(model='gemma2:9b', messages=[
            {
                "role": "system",
                 "content": """You are an intelligent system that classifies HTML anchor elements with links. You will 
                 classify the link using one of the predefined categories, with a focus on relevance to experimental data, 
                 supplementary material, or related external resources. Output must be no longer than 40 characters."""
            },
            {
                "role": "user",
                "content": f"""For the link and element classification you will consider the following details:
                                - The description of the link: {element['raw_description']}
                                - The text of the anchor element: {element['text']}
                                - The link itself: {element['reconstructed_link']}
                                {rule_based_class}
                                You can use one of the labels you have already used for past elements: {", ".join(labels_used)}.
                                Do not provide any other output text or explanation.""",
            },
        ])

        system_message = response['message']['content']
        # self.logger.info(system_message)
        output_class = " ".join(system_message.split())

        if output_class == 'Non relevant':
            return 'Non relevant'

        else:
            msg = f"""response: {output_class}
                      - description:  {element['raw_description']}
                      - text:  {element['text']}
                      - link:  {element['reconstructed_link']}
                      - past labels:  {labels_used}
                      """
            self.logger.info(msg)

        return output_class

    def classify_anchor_elements_links(self, parsed_data):
        """
        Apply classification to each element (row) in the parsed_data DataFrame.
        """
        parsed_data['classification'] = parsed_data.apply(self.classify_element, axis=1)

        if self.show_classify_stats:
            self.logger.info(f"Classification Stats: {parsed_data['classification'].value_counts()}")

        return parsed_data

    def get_raw_data_files(self, data_resources_dfs):
        """
        Get the raw data files from the data resources.

        :param data_resources_dfs: Dictionary of data resources dataframes

        :return: Dataframe of raw data file URLs
        """
        self.logger.debug(f"Input type: {type(data_resources_dfs)}")
        resources = []

        for publication_url, df in data_resources_dfs.items():
            if not isinstance(df, pd.DataFrame):
                self.logger.warning(f"Skipping non-DataFrame entry for URL: {publication_url}")
                continue

            self.logger.info(f"Processing DataFrame for URL: {publication_url}")
            df['publication_url'] = publication_url  # Assign publication_url to all rows
            resources.append(df)

        if resources:
            resources_df = pd.concat(resources, ignore_index=True)
            self.logger.debug(f"Resources type: {type(resources_df)}")
            self.logger.debug(f"Resources columns: {resources_df.columns}")
            resources_df = resources_df.dropna(subset=['dataset_identifier'])
            resources_df = resources_df[[
                'publication_url', 'dataset_identifier', 'data_repository', 'dataset_webpage',]]
            return resources_df
        else:
            self.logger.warning("No valid DataFrames found in input.")
            return pd.DataFrame()  # Return an empty DataFrame if no valid input

    @staticmethod
    def get_domain_from_href(href):
        """Extract domain from the URL for domain-specific rules."""
        return href.split("/")[2].replace("www.", "")<|MERGE_RESOLUTION|>--- conflicted
+++ resolved
@@ -18,11 +18,7 @@
         Initialize the client for LLM classification.
         """
         if llm_name == 'gemma2:9b':
-<<<<<<< HEAD
-            self.client = Client(host=os.environ['OLLAMA_CLIENT'])  # env variable
-=======
             self.llm_client = Client(host=os.environ['OLLAMA_CLIENT'])  # env variable
->>>>>>> 4efea105
 
     def classify_element(self, element):
         """
